--- conflicted
+++ resolved
@@ -3,15 +3,11 @@
     "type": "module",
     "private": true,
     "dependencies": {
-<<<<<<< HEAD
         "@vitest/ui": "^1.2.1",
-        "vite": "^5.0.0-0",
+        "vite": "^5.0.12",
         "vitest": "^1.2.1"
-=======
         "@vitest/ui": "^0.34.6",
-        "vite": "^5.0.12",
         "vitest": "^0.34.6"
->>>>>>> 6b364ae0
     },
     "scripts": {
         "test:main": "vitest --run --config vitest.config.ts",
