/*
 *     The Peacock Project - a HITMAN server replacement.
 *     Copyright (C) 2021-2022 The Peacock Project Team
 *
 *     This program is free software: you can redistribute it and/or modify
 *     it under the terms of the GNU Affero General Public License as published by
 *     the Free Software Foundation, either version 3 of the License, or
 *     (at your option) any later version.
 *
 *     This program is distributed in the hope that it will be useful,
 *     but WITHOUT ANY WARRANTY; without even the implied warranty of
 *     MERCHANTABILITY or FITNESS FOR A PARTICULAR PURPOSE.  See the
 *     GNU Affero General Public License for more details.
 *
 *     You should have received a copy of the GNU Affero General Public License
 *     along with this program.  If not, see <https://www.gnu.org/licenses/>.
 */

import { existsSync } from "fs"
import { join, basename } from "path"
import millis from "ms"
import { mkdir, readdir, readFile, unlink, writeFile } from "fs/promises"
import { createHash } from "crypto"
import { Packr } from "msgpackr"
import { brotliCompress } from "zlib"
import { promisify } from "util"
import glob from "glob"

const packer = new Packr({
    bundleStrings: true,
})

async function readJson(filePath) {
    return JSON.parse((await readFile(filePath)).toString())
}

export async function packContractsAndChallenges() {
    const resources = join("resources", "challenges")

    if (!existsSync(resources)) {
        await mkdir(resources)
    } else {
        for (const crp of await readdir(resources)) {
            await unlink(join(resources, crp))
        }
    }

    const start = Date.now()

    const contracts = glob.sync("contractdata/**/*.json")
    const b = []
    const el = []

    const handleChallengeFile = async (name, contents) => {
        const targetName = createHash("md5").update(name).digest("hex")

        await writeFile(
            join(resources, `${targetName}.crp`),
            packer.pack(contents),
        )
    }

    for (const path of contracts) {
        const filename = basename(path)

        if (
            [
                "FREEDOMFIGHTERSLEGACY.json",
                "THELASTYARDBIRD_SCPC.json",
            ].includes(filename)
        ) {
            continue
        }

        if (filename.includes(".d.ts")) {
            return
        }

        const json = await readJson(path)

        if (filename.startsWith("_")) {
            // _LOCATION_CHALLENGES.json
            await handleChallengeFile(filename + "#packed", json)
            continue
        }

<<<<<<< HEAD
        // dev scope
        if (json.Metadata.PublicId?.startsWith("0")) {
            delete json.Metadata.PublicId
        }

        if (json.Metadata.LastUpdate) {
            delete json.Metadata.LastUpdate
        }

        if (json.Metadata.Release) {
            delete json.Metadata.Release
        }

        if (json.Metadata.ServerVersion) {
            delete json.Metadata.ServerVersion
        }

        if (json.Metadata.GameVersion) {
            delete json.Metadata.GameVersion
        }

        if (json.Metadata.CreationTimestamp) {
            delete json.Metadata.CreationTimestamp
        }

        if (json.Metadata.CodeName_Hint) {
            delete json.Metadata.CodeName_Hint
        }

        // dev scope
        if (json.Metadata.PublicId?.startsWith("0")) {
            delete json.Metadata.PublicId
        }

        if (json.Metadata.LastUpdate) {
            delete json.Metadata.LastUpdate
        }

        if (json.Metadata.Release) {
            delete json.Metadata.Release
        }

        if (json.Metadata.ServerVersion) {
            delete json.Metadata.ServerVersion
        }

        if (json.Metadata.GameVersion) {
            delete json.Metadata.GameVersion
        }

        if (json.Metadata.CreationTimestamp) {
            delete json.Metadata.CreationTimestamp
        }

        if (json.Metadata.CodeName_Hint) {
            delete json.Metadata.CodeName_Hint
        }

        switch (json?.Metadata?.Type) {
            case "elusive":
                el.push(json)
                break
            default:
                b.push(json)
=======
            // dev scope
            if (json.Metadata.PublicId?.startsWith("0")) {
                delete json.Metadata.PublicId
            }

            if (json.Metadata.LastUpdate) {
                delete json.Metadata.LastUpdate
            }

            if (json.Metadata.Release) {
                delete json.Metadata.Release
            }

            if (json.Metadata.ServerVersion) {
                delete json.Metadata.ServerVersion
            }

            if (json.Metadata.GameVersion) {
                delete json.Metadata.GameVersion
            }

            if (json.Metadata.CreationTimestamp) {
                delete json.Metadata.CreationTimestamp
            }

            if (json.Metadata.CodeName_Hint) {
                delete json.Metadata.CodeName_Hint
            }

            switch (json?.Metadata?.Type) {
                case "elusive":
                    el.push(json)
                    break
                default:
                    b.push(json)
            }
>>>>>>> 5f7a4bb4
        }

    const d = JSON.stringify({ b, el })
    const compressed = await promisify(brotliCompress)(d)
    await writeFile("resources/contracts.br", compressed)

    console.log(
        `Gathered built-in contracts and challenges in ${millis(
            Date.now() - start,
        )}`,
    )
}<|MERGE_RESOLUTION|>--- conflicted
+++ resolved
@@ -84,7 +84,6 @@
             continue
         }
 
-<<<<<<< HEAD
         // dev scope
         if (json.Metadata.PublicId?.startsWith("0")) {
             delete json.Metadata.PublicId
@@ -149,44 +148,6 @@
                 break
             default:
                 b.push(json)
-=======
-            // dev scope
-            if (json.Metadata.PublicId?.startsWith("0")) {
-                delete json.Metadata.PublicId
-            }
-
-            if (json.Metadata.LastUpdate) {
-                delete json.Metadata.LastUpdate
-            }
-
-            if (json.Metadata.Release) {
-                delete json.Metadata.Release
-            }
-
-            if (json.Metadata.ServerVersion) {
-                delete json.Metadata.ServerVersion
-            }
-
-            if (json.Metadata.GameVersion) {
-                delete json.Metadata.GameVersion
-            }
-
-            if (json.Metadata.CreationTimestamp) {
-                delete json.Metadata.CreationTimestamp
-            }
-
-            if (json.Metadata.CodeName_Hint) {
-                delete json.Metadata.CodeName_Hint
-            }
-
-            switch (json?.Metadata?.Type) {
-                case "elusive":
-                    el.push(json)
-                    break
-                default:
-                    b.push(json)
-            }
->>>>>>> 5f7a4bb4
         }
 
     const d = JSON.stringify({ b, el })
