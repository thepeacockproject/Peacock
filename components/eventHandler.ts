/*
 *     The Peacock Project - a HITMAN server replacement.
 *     Copyright (C) 2021-2022 The Peacock Project Team
 *
 *     This program is free software: you can redistribute it and/or modify
 *     it under the terms of the GNU Affero General Public License as published by
 *     the Free Software Foundation, either version 3 of the License, or
 *     (at your option) any later version.
 *
 *     This program is distributed in the hope that it will be useful,
 *     but WITHOUT ANY WARRANTY; without even the implied warranty of
 *     MERCHANTABILITY or FITNESS FOR A PARTICULAR PURPOSE.  See the
 *     GNU Affero General Public License for more details.
 *
 *     You should have received a copy of the GNU Affero General Public License
 *     along with this program.  If not, see <https://www.gnu.org/licenses/>.
 */

import { Router } from "express"
import {
    ClientToServerEvent,
    ContractProgressionData,
    ContractSession,
    GameVersion,
    MissionManifestObjective,
    PeacockCameraStatus,
    PushMessage,
    RatingKill,
    RequestWithJwt,
    S2CEventWithTimestamp,
    Seconds,
    ServerToClientEvent,
} from "./types/types"
import { extractToken, ServerVer } from "./utils"
import { json as jsonMiddleware } from "body-parser"
import { log, LogLevel } from "./loggingInterop"
import { getContractSession, writeContractSession } from "./databaseHandler"
import { controller } from "./controller"
import { swapToLocationStatus } from "./discordRp"
import { randomUUID } from "crypto"
import { liveSplitManager } from "./livesplit/liveSplitManager"
import { handleMultiplayerEvent } from "./multiplayer/multiplayerService"
import { handleEvent } from "@peacockproject/statemachine-parser"
import picocolors from "picocolors"
import { encodePushMessage } from "./multiplayer/multiplayerUtils"
import {
    ActorTaggedC2SEvent,
    AmbientChangedC2SEvent,
    BodyHiddenC2SEvent,
    ContractStartC2SEvent,
    HeroSpawn_LocationC2SEvent,
    ItemDroppedC2SEvent,
    ItemPickedUpC2SEvent,
    KillC2SEvent,
    MurderedBodySeenC2SEvent,
    ObjectiveCompletedC2SEvent,
    PacifyC2SEvent,
    SecuritySystemRecorderC2SEvent,
    SetpiecesC2SEvent,
    SpottedC2SEvent,
    WitnessesC2SEvent,
} from "./types/events"
import { setCpd } from "./evergreen"

const eventRouter = Router()

// /authentication/api/userchannel/EventsService/

const eventQueue = new Map<string, S2CEventWithTimestamp[]>()
const pushMessageQueue = new Map<string, PushMessage[]>()

/**
 * Enqueue a server to client push message.
 * It will be sent back the next time the client calls `SaveAndSynchronizeEvents4`.
 *
 * @param userId The push message's target user.
 * @param message The encoded push message to send.
 * @see enqueueEvent
 * @author grappigegovert
 */
export function enqueuePushMessage(userId: string, message: unknown): void {
    let userQueue
    const time = process.hrtime.bigint()

    if ((userQueue = pushMessageQueue.get(userId))) {
        userQueue.push({
            time,
            message: encodePushMessage(time, message),
        })
    } else {
        userQueue = [
            {
                time,
                message: encodePushMessage(time, message),
            },
        ]
        pushMessageQueue.set(userId, userQueue)
    }
}

/**
 * Register a listener for an objective. Allows server-side tracking of the objective's state as events come in.
 *
 * @param session The contract session.
 * @param objective The objective object.
 * @author Reece Dunham
 */
export function registerObjectiveListener(
    session: ContractSession,
    objective: MissionManifestObjective,
): void {
    if (!objective.Definition) {
        return
    }

    let context = objective.Definition.Context || {}
    let state = "Start"

    session.objectiveDefinitions.set(objective.Id, objective.Definition)

    const immediate = handleEvent(
        // @ts-expect-error Type issue, needs to be corrected in sm-p.
        objective.Definition,
        context,
        {},
        {
            eventName: "-",
            currentState: state,
        },
    )

    if (immediate.state) {
        state = immediate.state
    }

    if (immediate.context) {
        context = immediate.context
    }

    session.objectiveContexts.set(objective.Id, context)
    session.objectiveStates.set(objective.Id, state)
}

/**
 * Enqueue a server to client event.
 * It will be sent back the next time the client calls `SaveAndSynchronizeEvents4`.
 *
 * @param userId The event's target user.
 * @param event The event to send.
 * @see enqueuePushMessage
 * @author grappigegovert
 */
export function enqueueEvent(userId: string, event: ServerToClientEvent): void {
    let userQueue: S2CEventWithTimestamp[] | undefined
    const time = process.hrtime.bigint().toString()
    event.CreatedAt = new Date().toISOString().slice(0, -1)
    event.Token = time.toString()

    if ((userQueue = eventQueue.get(userId))) {
        userQueue.push({
            time,
            event,
        })
    } else {
        userQueue = [
            {
                time,
                event,
            },
        ]
        eventQueue.set(userId, userQueue)
    }
}

/**
 * Like the game's internal enum for EDeathContext.
 *
 * @see https://github.com/OrfeasZ/ZHMModSDK/blob/ba9512092a37d3b1f4de047bdd6acf15a7b9ac7c/ZHMModSDK/Include/Glacier/Enums.h#L6158
 */
export const enum EDeathContext {
    eDC_UNDEFINED = 0,
    eDC_NOT_HERO = 1,
    eDC_HIDDEN = 2,
    eDC_ACCIDENT = 3,
    eDC_MURDER = 4,
}

export const contractSessions = new Map<string, ContractSession>()
const userIdToTempSession = new Map<string, string>()

/**
 * Get the current state of an objective.
 *
 * @param sessionId The session ID.
 * @param objectiveId The objective ID.
 */
export function getCurrentState(
    sessionId: string,
    objectiveId: string,
): string | undefined {
    // Note: after the double-layered maps are merged into the session object, this should be rewritten.
    const session = contractSessions.get(sessionId)

    if (!session) {
        return "Start"
    }

    return session.objectiveStates.get(objectiveId)
}

/**
 * Creates a new contract session.
 *
 * @param sessionId The ID for the session.
 * @param contractId The ID of the contract the session is for.
 * @param userId The ID of the user playing the session.
 * @param difficulty The difficulty of the game.
 * @param gameVersion The game version.
 * @param doScoring If true, this will be treated like a normal session. If false, this session will not be scored/put on the leaderboards. This should be false if we don't have full session details, e.g. if this is a save from the official servers loaded on Peacock.
 */
export function newSession(
    sessionId: string,
    contractId: string,
    userId: string,
    difficulty: number,
    gameVersion: GameVersion,
    doScoring = true,
): void {
    const timestamp = new Date()

    const contract = controller.resolveContract(contractId)

    if (!contract) {
        log(LogLevel.ERROR, `Failed to load ${contractId}`)
        throw new Error("no ct")
    }

    swapToLocationStatus(
        contract.Metadata.ScenePath,
        contract.Metadata.Type,
        contract.Data.Bricks || [],
    )

    contractSessions.set(sessionId, {
        gameVersion,
        sessionStart: timestamp,
        lastUpdate: timestamp,
        contractId,
        userId: userId,
        timerStart: 0,
        timerEnd: 0,
        duration: 0,
        crowdNpcKills: 0,
        targetKills: new Set(),
        npcKills: new Set(),
        bodiesHidden: new Set(),
        pacifications: new Set(),
        disguisesUsed: new Set(),
        disguisesRuined: new Set(),
        spottedBy: new Set(),
        witnesses: new Set(),
        bodiesFoundBy: new Set(),
        legacyHasBodyBeenFound: false,
        killsNoticedBy: new Set(),
        completedObjectives: new Set(),
        failedObjectives: new Set(),
        recording: PeacockCameraStatus.NotSpotted,
        lastAccident: 0,
        lastKill: {},
        kills: new Set(),
        compat: doScoring,
        markedTargets: new Set(),
        currentDisguise: "4fc9396e-2619-4e66-a51e-2bd366230da7", // sig suit
        difficulty,
        objectiveContexts: new Map(),
        objectiveStates: new Map(),
        objectiveDefinitions: new Map(),
        ghost: {
            deaths: 0,
            unnoticedKills: 0,
            Opponents: [],
            OpponentScore: 0,
            Score: 0,
            IsDraw: false,
            IsWinner: false,
            timerEnd: null,
        },
    })
    userIdToTempSession.set(userId, sessionId)

    controller.challengeService.startContract(
        userId,
        sessionId,
        contractSessions.get(sessionId)!,
    )
}

eventRouter.post(
    "/SaveAndSynchronizeEvents4",
    extractToken,
    jsonMiddleware({ limit: "10Mb" }),
    (
        req: RequestWithJwt<
            unknown,
            {
                lastPushDt: number | string
                lastEventTicks: number | string
                userId?: string
                values?: []
            }
        >,
        res,
    ) => {
        if (req.body.userId !== req.jwt.unique_name) {
            res.status(403).send() // Trying to save events for other user
            return
        }

        if (!Array.isArray(req.body.values)) {
            res.status(400).end() // malformed request
            return
        }

        const savedTokens = req.body.values.length
            ? saveEvents(req.body.userId, req.body.values, req)
            : null

        let userQueue: S2CEventWithTimestamp[] | undefined
        let newEvents: ServerToClientEvent[] | null = null

        // events: (server -> client)
        if ((userQueue = eventQueue.get(req.jwt.unique_name))) {
            userQueue = userQueue.filter(
                (item) => item.time > req.body.lastEventTicks,
            )
            eventQueue.set(req.jwt.unique_name, userQueue)

            newEvents = Array.from(userQueue, (item) => item.event)
        }

        // push messages: (server -> client)
        let userPushQueue: PushMessage[] | undefined
        let pushMessages: string[] | null = null

        if ((userPushQueue = pushMessageQueue.get(req.jwt.unique_name))) {
            userPushQueue = userPushQueue.filter(
                (item) => item.time > req.body.lastPushDt,
            )
            pushMessageQueue.set(req.jwt.unique_name, userPushQueue)

            pushMessages = Array.from(userPushQueue, (item) => item.message)
        }

        res.json({
            SavedTokens: savedTokens,
            NewEvents: newEvents || null,
            NextPoll: 10.0,
            PushMessages: pushMessages || null,
        })
    },
)

eventRouter.post(
    "/SaveEvents2",
    extractToken,
    jsonMiddleware({ limit: "10Mb" }),
    (req: RequestWithJwt, res) => {
        if (req.jwt.unique_name !== req.body.userId) {
            res.status(403).send() // Trying to save events for other user
            return
        }

        res.json(saveEvents(req.body.userId, req.body.values, req))
    },
)

/**
 * Gets the active session's ID for the specified user (by their ID).
 *
 * @param uId The user's ID.
 * @returns The ID for the user's active session.
 * @author Reece Dunham
 */
export function getActiveSessionIdForUser(uId: string): string | undefined {
    return userIdToTempSession.get(uId)
}

/**
 * Gets the active session for the specified user (by their ID).
 *
 * @param uId The user's ID.
 * @returns The user's active contract session.
 * @author Reece Dunham
 */
export function getSession(uId: string): ContractSession | undefined {
    const currentSession = getActiveSessionIdForUser(uId)

    if (!currentSession) {
        return undefined
    }

    return contractSessions.get(currentSession)
}

function contractFailed(
    event: ClientToServerEvent,
    session: ContractSession,
): void {
    session.markedTargets.clear()

    const json = controller.resolveContract(session.contractId)!

    let realName: string

    if (json.Metadata.Type === "creation") {
        realName =
            event.Value === "Contract ended manually: OnRestartLevel"
                ? "GameRestart"
                : `ContractFailed:${event.Value}`
    } else {
        realName = `ContractFailed:${event.Value}`
    }

    // if still in cutscene, end mission with 0 time pass -- this will get converted to minimum time within split manager
    if (session.timerStart !== 0) {
        // @ts-expect-error TypeScript still hates dates
        const timeTotal: Seconds = session.timerEnd - session.timerStart
        liveSplitManager.failMission(timeTotal)
    } else {
        liveSplitManager.failMission(0)
    }

    enqueueEvent(session.userId, {
        CreatedAt: new Date().toISOString(),
        Token: process.hrtime.bigint().toString(),
        Id: randomUUID(),
        Name: "SegmentClosing",
        UserId: session.userId,
        ContractId: session.contractId,
        SessionId: null,
        ContractSessionId: event.ContractSessionId,
        Timestamp: 0.0,
        Value: {
            SegmentIndex: 0,
            LastEventName: "ContractFailed",
            LastEventTime: (session.lastUpdate as Date).toISOString(),
            CloseType: realName,
        },
        Origin: "ContractSessionService",
        Version: ServerVer,
        IsReplicated: false,
    })
}

function saveEvents(
    userId: string,
    events: ClientToServerEvent[],
    req: RequestWithJwt<unknown, unknown>,
): string[] {
    const response: string[] = []
    const processed: string[] = []

    events.forEach((event) => {
        const session = contractSessions.get(event.ContractSessionId)

        if (
            !session ||
            session.contractId !== event.ContractId ||
            session.userId !== userId
        ) {
            if (PEACOCK_DEV) {
                log(LogLevel.DEBUG, "No session or session user ID mismatch!")
                console.debug(session)
                console.debug(event)
            }

            return // session does not exist or contractid/userid doesn't match
        }

        session.duration = event.Timestamp
        session.lastUpdate = new Date()

        const contract = controller.resolveContract(session.contractId)
        const contractType = contract?.Metadata?.Type?.toLowerCase()

        // @ts-expect-error Issue with request type mismatch.
        controller.hooks.newEvent.call(event, req, session)

        for (const objectiveId of session.objectiveStates.keys()) {
            try {
                const objectiveDefinition =
                    session.objectiveDefinitions.get(objectiveId)
                const objectiveState = session.objectiveStates.get(objectiveId)
                const objectiveContext =
                    session.objectiveContexts.get(objectiveId)

                const val = handleEvent(
                    objectiveDefinition as never,
                    objectiveContext,
                    event.Value,
                    {
                        eventName: event.Name,
                        currentState: objectiveState,
                        timestamp: event.Timestamp,
                    },
                )

                if (val.state === "Failure") {
                    if (PEACOCK_DEV && contractType !== "evergreen") {
                        log(LogLevel.DEBUG, `Objective failed: ${objectiveId}`)
                    }

                    session.failedObjectives.add(objectiveId)
                }

                if (val.context) {
                    session.objectiveContexts.set(objectiveId, val.context)
                    session.objectiveStates.set(objectiveId, val.state)
                }
            } catch (e) {
                log(
                    LogLevel.ERROR,
                    "An error occurred while tracing C2S events, please report this!",
                )
                log(LogLevel.ERROR, e)
                log(LogLevel.ERROR, e.stack)
            }
        }

        controller.challengeService.onContractEvent(
            event,
            event.ContractSessionId,
            session,
        )

        // these events are important but may be fired after the timer is over
        const canGetAfterTimerOver = [
            "ContractEnd",
            "ObjectiveCompleted",
            "CpdSet",
        ]

        if (
            !canGetAfterTimerOver.includes(event.Name) &&
            session.timerEnd !== 0 &&
            event.Timestamp > session.timerEnd
        ) {
            // Do not handle events that occur after exiting the level
            response.push(process.hrtime.bigint().toString())
            return
        }

<<<<<<< HEAD
        // @ts-expect-error Tapable types not sufficient
        controller.hooks.newEvent.call(event, req)
=======
        const contract = controller.resolveContract(session.contractId)
        const contractType = contract?.Metadata?.Type?.toLowerCase()
>>>>>>> d0ff3d5f

        if (handleMultiplayerEvent(event, session)) {
            processed.push(event.Name)
        }

        switch (event.Name) {
            case "HeroSpawn_Location":
                liveSplitManager.missionIntentResolved(
                    event.ContractId,
                    (<HeroSpawn_LocationC2SEvent>event).Value.RepositoryId,
                )
                break
            case "Kill": {
                const killValue = (event as KillC2SEvent).Value

                if (session.lastKill.timestamp === event.Timestamp) {
                    session.lastKill.repositoryIds?.push(killValue.RepositoryId)
                } else {
                    session.lastKill = {
                        timestamp: event.Timestamp,
                        repositoryIds: [killValue.RepositoryId],
                    }
                }

                if (killValue.KillContext === EDeathContext.eDC_NOT_HERO) {
                    // this is not 47, so we keep silent assassin
                    log(
                        LogLevel.DEBUG,
                        `${killValue.RepositoryId} eliminated, 47 not responsible`,
                    )
                    response.push(process.hrtime.bigint().toString())
                    return
                }

                log(
                    LogLevel.DEBUG,
                    `Actor ${killValue.RepositoryId} eliminated.`,
                )

                if (killValue.IsTarget || contractType === "creation") {
                    const kill: RatingKill = {
                        KillClass: killValue.KillClass,
                        KillMethodBroad: killValue.KillMethodBroad,
                        KillItemCategory: killValue.KillItemCategory,
                        IsHeadshot: killValue.IsHeadshot,
                        KillMethodStrict: killValue.KillMethodStrict,
                        KillItemRepositoryId: killValue.KillItemRepositoryId,
                        _RepositoryId: killValue.RepositoryId,
                        OutfitRepoId: session.currentDisguise,
                    }

                    session.kills.add(kill)

                    session.targetKills.add(killValue.RepositoryId)
                } else {
                    session.npcKills.add(killValue.RepositoryId)
                }
                break
            }
            case "CrowdNPC_Died":
                session.crowdNpcKills += 1
                break
            case "Pacify":
                session.pacifications.add(
                    (<PacifyC2SEvent>event).Value.RepositoryId,
                )
                break
            case "BodyHidden":
                session.bodiesHidden.add(
                    (<BodyHiddenC2SEvent>event).Value.RepositoryId,
                )
                break
            case "BodyFound":
                if (req.gameVersion === "h1") {
                    session.legacyHasBodyBeenFound = true
                }
                break
            case "Disguise":
                log(LogLevel.DEBUG, `Now disguised: ${event.Value as string}`)
                session.currentDisguise = event.Value as string
                session.disguisesUsed.add(event.Value as string)
                break
            case "ContractStart": {
                const disguise = (<ContractStartC2SEvent>event).Value.Disguise

                session.currentDisguise = disguise
                session.disguisesUsed.add(disguise)
                liveSplitManager.startMission(
                    session.contractId,
                    req.gameVersion,
                    req.jwt.unique_name,
                )
                break
            }
            case "DisguiseBlown":
                session.disguisesRuined.add(event.Value as string)
                break
            case "BrokenDisguiseCleared":
                session.disguisesRuined.delete(event.Value as string)
                break
            case "Spotted":
                for (const actor of (event as SpottedC2SEvent).Value) {
                    session.spottedBy.add(actor)
                }
                break
            case "Witnesses":
                for (const actor of (event as WitnessesC2SEvent).Value) {
                    session.witnesses.add(actor)
                }
                break
            case "SecuritySystemRecorder": {
                const eventValue = (<SecuritySystemRecorderC2SEvent>event).Value
                if (
                    eventValue.event === "spotted" &&
                    session.recording !== PeacockCameraStatus.Erased
                ) {
                    session.recording = PeacockCameraStatus.Spotted
                } else if (
                    eventValue.event === "destroyed" ||
                    eventValue.event === "erased"
                ) {
                    session.recording = PeacockCameraStatus.Erased
                }
                break
            }
            case "IntroCutEnd":
                if (!session.timerStart) {
                    session.timerStart = event.Timestamp
                }
                break
            case "exit_gate":
                session.timerEnd = event.Timestamp
                break
            case "ContractEnd":
                if (!session.timerEnd) {
                    session.timerEnd = event.Timestamp
                }
                break
            case "ObjectiveCompleted":
                session.completedObjectives.add(
                    (<ObjectiveCompletedC2SEvent>event).Value.Id,
                )
                break
            case "AccidentBodyFound":
                session.lastAccident = event.Timestamp
                break
            case "MurderedBodySeen":
                if (
                    (event.Timestamp as unknown as number) !==
                    session.lastAccident
                ) {
                    session.bodiesFoundBy.add(
                        (<MurderedBodySeenC2SEvent>event).Value.Witness,
                    )
                    if (event.Timestamp === session.lastKill.timestamp) {
                        session.killsNoticedBy.add(
                            (<MurderedBodySeenC2SEvent>event).Value.Witness,
                        )
                    }
                }
                break
            case "ActorTagged": {
                const val = (<ActorTaggedC2SEvent>event).Value

                if (!val.Tagged) {
                    session.markedTargets.delete(val.RepositoryId)
                } else if (val.Tagged) {
                    session.markedTargets.add(val.RepositoryId)
                }
                break
            }
            case "ItemPickedUp":
                log(
                    LogLevel.INFO,
                    `Picked up item with repository ID: ${
                        (<ItemPickedUpC2SEvent>event).Value.RepositoryId
                    }`,
                )
                break
            case "StartingSuit":
                session.currentDisguise = event.Value as string
                break
            case "ContractFailed":
                session.timerEnd = event.Timestamp
                contractFailed(event, session)
                break
            case "setpieces":
                log(
                    LogLevel.DEBUG,
                    `Setpiece: ${
                        (<SetpiecesC2SEvent>event).Value.RepositoryId
                    }`,
                )
                break
            case "ItemDropped":
                log(
                    LogLevel.DEBUG,
                    `Item dropped: ${
                        (<ItemDroppedC2SEvent>event).Value.RepositoryId
                    }`,
                )
                break
            case "AmbientChanged":
                log(
                    LogLevel.DEBUG,
                    `Ambient switched to ${
                        (<AmbientChangedC2SEvent>event).Value.AmbientValue
                    }`,
                )
                break
            // Evergreen
            case "CpdSet":
                setCpd(
                    event.Value as ContractProgressionData,
                    userId,
                    contract.Metadata.CpdId,
                )
                break
            // Sinkhole events we don't care about
            case "NoCampaignActive":
            case "Hero_Health":
            case "NPC_Distracted":
            case "ShotsHit":
            case "FirstNonHeadshot":
            case "OpportunityEvents":
            case "FirstMissedShot":
                break
            default:
                // no-op on our part
                break
        }

        processed.push(event.Name)

        response.push(process.hrtime.bigint().toString())
    })

    if (PEACOCK_DEV && processed.length > 0) {
        log(
            LogLevel.DEBUG,
            `Event summary: ${picocolors.gray(processed.join(", "))}`,
        )
    }

    return response
}

export async function saveSession(
    sessionId: string,
    token: string,
): Promise<void> {
    if (!contractSessions.has(sessionId)) {
        log(LogLevel.WARN, `Refusing to save ${sessionId} as it doesn't exist`)
        return
    }

    await writeContractSession(
        token + "_" + sessionId,
        contractSessions.get(sessionId)!,
    )
}

export async function loadSession(
    sessionId: string,
    token: string,
    sessionData?: ContractSession,
): Promise<void> {
    if (!sessionData) {
        sessionData = await getContractSession(token + "_" + sessionId)
    }

    contractSessions.set(sessionId, sessionData)
}

export { eventRouter }<|MERGE_RESOLUTION|>--- conflicted
+++ resolved
@@ -549,14 +549,9 @@
             response.push(process.hrtime.bigint().toString())
             return
         }
-
-<<<<<<< HEAD
-        // @ts-expect-error Tapable types not sufficient
-        controller.hooks.newEvent.call(event, req)
-=======
+        
         const contract = controller.resolveContract(session.contractId)
         const contractType = contract?.Metadata?.Type?.toLowerCase()
->>>>>>> d0ff3d5f
 
         if (handleMultiplayerEvent(event, session)) {
             processed.push(event.Name)
