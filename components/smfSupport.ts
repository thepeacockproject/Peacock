/*
 *     The Peacock Project - a HITMAN server replacement.
 *     Copyright (C) 2021-2024 The Peacock Project Team
 *
 *     This program is free software: you can redistribute it and/or modify
 *     it under the terms of the GNU Affero General Public License as published by
 *     the Free Software Foundation, either version 3 of the License, or
 *     (at your option) any later version.
 *
 *     This program is distributed in the hope that it will be useful,
 *     but WITHOUT ANY WARRANTY; without even the implied warranty of
 *     MERCHANTABILITY or FITNESS FOR A PARTICULAR PURPOSE.  See the
 *     GNU Affero General Public License for more details.
 *
 *     You should have received a copy of the GNU Affero General Public License
 *     along with this program.  If not, see <https://www.gnu.org/licenses/>.
 */

import { Controller } from "./controller"
import { existsSync, readFileSync } from "fs"
import { getFlag } from "./flags"
import { log, LogLevel } from "./loggingInterop"
import { MissionManifest, SMFLastDeploy } from "./types/types"
import { basename, join } from "path"
import { readFile } from "fs/promises"
import { menuSystemDatabase } from "./menus/menuSystem"
import { parse } from "json5"

type LastServerSideData = SMFLastDeploy["lastServerSideStates"]

export class SMFSupport {
    public readonly lastDeploy: SMFLastDeploy | null

    constructor(private readonly controller: Controller) {
        const dataPath = SMFSupport.modFrameworkDataPath

        if (dataPath && existsSync(dataPath)) {
            this.lastDeploy = parse(readFileSync(dataPath).toString())
            return
        }

        this.lastDeploy = null
    }

    static get modFrameworkDataPath() {
        return (
            (process.env.LOCALAPPDATA &&
                join(
                    process.env.LOCALAPPDATA,
                    "Simple Mod Framework",
                    "lastDeploy.json",
                )) ||
            false
        )
    }

    private async executePlugin(plugin: string) {
        if (!existsSync(plugin)) return

        await this.controller.executePlugin(
            basename(plugin),
            (await readFile(plugin)).toString(),
            plugin,
        )
    }

    private handleBlobs(lastServerSideData: LastServerSideData) {
        if (!lastServerSideData?.blobs) return

        menuSystemDatabase.hooks.getConfig.tap(
            "SMFBlobs",
            (name: string, gameVersion: string) => {
                if (
                    !(
                        gameVersion === "h3" &&
                        (lastServerSideData.blobs?.[name] ||
                            lastServerSideData.blobs?.[name.slice(1)])
                    )
                ) {
                    return
                }

                if (!process.env.LOCALAPPDATA) return

                return parse(
                    readFileSync(
                        join(
                            process.env.LOCALAPPDATA as string,
                            "Simple Mod Framework",
                            "blobs",
                            lastServerSideData.blobs[name] ||
                                lastServerSideData.blobs[name.slice(1)],
                        ),
                    ).toString(),
                )
            },
        )
    }

    private handleContracts(lastServerSideData: LastServerSideData) {
        if (!lastServerSideData?.contracts) return

        for (const contractData of Object.values(
            lastServerSideData.contracts,
        )) {
            this.controller.addMission(contractData)

            if (contractData.SMF?.destinations?.addToDestinations) {
                if (
                    contractData.SMF.destinations.peacockIntegration !== false
                ) {
                    this.handleDestination(contractData)
                }
            }
        }
    }

    private handleDestination(contractData: MissionManifest) {
        const location = contractData.Metadata.Location
        const id = contractData.Metadata.Id
        const placeBefore = contractData.SMF?.destinations.placeBefore
        const placeAfter = contractData.SMF?.destinations.placeAfter
<<<<<<< HEAD
        // @ts-expect-error I know what I'm doing.
        const inLocation = this.controller.missionsInLocations[
            location
        ] as string[]
=======
        const inLocation = (this.controller.missionsInLocations[location] ??
            (this.controller.missionsInLocations[location] = [])) as string[]
>>>>>>> 0585b354

        if (placeBefore) {
            const index = inLocation.indexOf(placeBefore)
            inLocation.splice(index, 0, id)
        } else if (placeAfter) {
            const index = inLocation.indexOf(placeAfter) + 1
            inLocation.splice(index, 0, id)
        } else {
            inLocation.push(id)
        }
    }

    private handleUnlockables(lastServerSideData: LastServerSideData) {
        if (lastServerSideData?.unlockables) {
            this.controller.configManager.configs["allunlockables"] =
                lastServerSideData.unlockables.slice(1)
        }
    }

    public async initSMFSupport(modFrameworkDataPath: string) {
        if (!(modFrameworkDataPath && existsSync(modFrameworkDataPath))) {
            return
        }

        log(
            LogLevel.INFO,
            "Simple Mod Framework installed - using the data it outputs.",
            "boot",
        )

        const lastServerSideData = this.lastDeploy?.lastServerSideStates

        this.handleUnlockables(lastServerSideData)
        this.handleContracts(lastServerSideData)
        this.handleBlobs(lastServerSideData)

        if (lastServerSideData?.peacockPlugins) {
            for (const plugin of lastServerSideData.peacockPlugins) {
                await this.executePlugin(plugin)
            }
        }
    }

    /**
     * Returns whether a mod is available and installed.
     *
     * @param modId The mod's ID.
     * @returns If the mod is available (or the `overrideFrameworkChecks` flag is set). You should probably abort initialisation if false is returned.
     */
    public modIsInstalled(modId: string): boolean {
        return (
            this.lastDeploy?.loadOrder.includes(modId) ||
            getFlag("overrideFrameworkChecks") === true
        )
    }
}<|MERGE_RESOLUTION|>--- conflicted
+++ resolved
@@ -120,15 +120,9 @@
         const id = contractData.Metadata.Id
         const placeBefore = contractData.SMF?.destinations.placeBefore
         const placeAfter = contractData.SMF?.destinations.placeAfter
-<<<<<<< HEAD
         // @ts-expect-error I know what I'm doing.
-        const inLocation = this.controller.missionsInLocations[
-            location
-        ] as string[]
-=======
         const inLocation = (this.controller.missionsInLocations[location] ??
             (this.controller.missionsInLocations[location] = [])) as string[]
->>>>>>> 0585b354
 
         if (placeBefore) {
             const index = inLocation.indexOf(placeBefore)
