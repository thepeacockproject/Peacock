--- conflicted
+++ resolved
@@ -913,7 +913,7 @@
      *
      */
     private registerGlobalChallenges(gameVersion: GameVersion) {
-        const regGlobalChallenges = getVersionedConfig<
+        const regGlobalChallenges: RegistryChallenge[] = getVersionedConfig<
             CompiledChallengeIngameData[]
         >("GlobalChallenges", gameVersion, true).map((e) => {
             const tags = e.Tags || []
@@ -928,6 +928,7 @@
                 Description: e.Description,
                 Definition: e.Definition,
                 Xp: e.Xp ?? 0,
+                InclusionData: e.InclusionData,
             }
         })
 
@@ -960,46 +961,8 @@
             },
         )
 
-<<<<<<< HEAD
         for (const gameVersion of versions) {
             this.registerGlobalChallenges(gameVersion)
-=======
-        //Get all global challenges and register a simplified version of them
-        {
-            const globalChallenges: RegistryChallenge[] = (
-                getConfig(
-                    "GlobalChallenges",
-                    true,
-                ) as CompiledChallengeRuntimeData[]
-            ).map((e) => {
-                const tags = e.Challenge.Tags || []
-                tags.push("global")
-
-                //NOTE: Treat all other fields as undefined
-                return <RegistryChallenge>{
-                    Id: e.Challenge.Id,
-                    Tags: tags,
-                    Name: e.Challenge.Name,
-                    ImageName: e.Challenge.ImageName,
-                    Description: e.Challenge.Description,
-                    Definition: e.Challenge.Definition,
-                    Xp: e.Challenge.Xp,
-                    InclusionData: e.Challenge.InclusionData,
-                }
-            })
-
-            this._handleChallengeResources({
-                groups: [
-                    <SavedChallengeGroup>{
-                        CategoryId: "global",
-                        Challenges: globalChallenges,
-                    },
-                ],
-                meta: {
-                    Location: "GLOBAL",
-                },
-            })
->>>>>>> ba3e8e1f
         }
 
         // Load mastery resources
