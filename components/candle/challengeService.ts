--- conflicted
+++ resolved
@@ -231,20 +231,16 @@
                 gameGroups.get("GLOBAL_CLASSIC_CHALLENGES")?.get(groupId),
             )
         }
-<<<<<<< HEAD
         if (
             groupId === "elusive" &&
             location !== "GLOBAL_ELUSIVES_CHALLENGES"
         ) {
             return mergeSavedChallengeGroups(
-                this.groups.get(location)?.get(groupId),
-                this.groups.get("GLOBAL_ELUSIVES_CHALLENGES")?.get(groupId),
-            )
-        }
-        return this.groups.get(location)?.get(groupId)
-=======
+                gameGroups.get(location)?.get(groupId),
+                gameGroups.get("GLOBAL_ELUSIVES_CHALLENGES")?.get(groupId),
+            )
+        }
         return gameGroups.get(location)?.get(groupId)
->>>>>>> 21b3663c
     }
 
     public getGroupContentByIdLoc(
@@ -269,22 +265,18 @@
                     []),
             ])
         }
-<<<<<<< HEAD
         if (
             groupId === "elusive" &&
             location !== "GLOBAL_ELUSIVES_CHALLENGES"
         ) {
             return new Set([
-                ...(this.groupContents.get(location)?.get(groupId) ?? []),
-                ...(this.groupContents
+                ...(gameChalGC.get(location)?.get(groupId) ?? []),
+                ...(gameChalGC
                     .get("GLOBAL_ELUSIVES_CHALLENGES")
                     ?.get(groupId) ?? []),
             ])
         }
-        return this.groupContents.get(location)?.get(groupId)
-=======
         return gameChalGC.get(location)?.get(groupId)
->>>>>>> 21b3663c
     }
 
     getDependenciesForChallenge(
