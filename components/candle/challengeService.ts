--- conflicted
+++ resolved
@@ -167,38 +167,38 @@
         location: string,
         gameVersion: GameVersion,
     ): SavedChallengeGroup | undefined {
-<<<<<<< HEAD
         if (!this.groups.has(gameVersion)) {
-            return
+            return undefined
         }
         const gameGroups = this.groups.get(gameVersion)
-        return gameGroups.get(location)?.get(groupId)
-=======
         // Included by default. Filtered later.
         if (groupId === "classic" && location !== "GLOBAL_CLASSIC_CHALLENGES") {
             return mergeSavedChallengeGroups(
-                this.groups.get(location)?.get(groupId),
-                this.groups.get("GLOBAL_CLASSIC_CHALLENGES")?.get(groupId),
-            )
-        }
-        return this.groups.get(location)?.get(groupId)
->>>>>>> 4a08faee
+                gameGroups.get(location)?.get(groupId),
+                gameGroups.get("GLOBAL_CLASSIC_CHALLENGES")?.get(groupId),
+            )
+        }
+        return gameGroups.get(location)?.get(groupId)
     }
 
     public getGroupContentByIdLoc(
         groupId: string,
         location: string,
+        gameVersion: GameVersion,
     ): Set<string> | undefined {
+        if (!this.groupContents.has(gameVersion)) {
+            return undefined
+        }
+        const gameChalGC = this.groupContents.get(gameVersion)
+
         // Included by default. Filtered later.
         if (groupId === "classic" && location !== "GLOBAL_CLASSIC_CHALLENGES") {
             return new Set([
-                ...(this.groupContents.get(location)?.get(groupId) ?? []),
-                ...(this.groupContents
-                    .get("GLOBAL_CLASSIC_CHALLENGES")
-                    ?.get(groupId) ?? []),
+                ...(gameChalGC.get(location)?.get(groupId) ?? []),
+                ...(gameChalGC.get("GLOBAL_CLASSIC_CHALLENGES")?.get(groupId) ?? []),
             ])
         }
-        return this.groupContents.get(location)?.get(groupId)
+        return gameChalGC.get(location)?.get(groupId)
     }
 
     getDependenciesForChallenge(challengeId: string): readonly string[] {
