/*
 *     The Peacock Project - a HITMAN server replacement.
 *     Copyright (C) 2021-2023 The Peacock Project Team
 *
 *     This program is free software: you can redistribute it and/or modify
 *     it under the terms of the GNU Affero General Public License as published by
 *     the Free Software Foundation, either version 3 of the License, or
 *     (at your option) any later version.
 *
 *     This program is distributed in the hope that it will be useful,
 *     but WITHOUT ANY WARRANTY; without even the implied warranty of
 *     MERCHANTABILITY or FITNESS FOR A PARTICULAR PURPOSE.  See the
 *     GNU Affero General Public License for more details.
 *
 *     You should have received a copy of the GNU Affero General Public License
 *     along with this program.  If not, see <https://www.gnu.org/licenses/>.
 */

import type {
    ChallengeCompletion,
    ChallengeProgressionData,
    ChallengeTreeWaterfallState,
    ClientToServerEvent,
    CompiledChallengeTreeCategory,
    CompiledChallengeTreeData,
    ContractSession,
    GameVersion,
    MissionManifest,
    PeacockLocationsData,
    RegistryChallenge,
    Unlockable,
    UserProfile,
} from "../types/types"
import { getUserData, writeUserData } from "../databaseHandler"

import { controller, Controller } from "../controller"
import {
    generateCompletionData,
    generateUserCentric,
    getSubLocationFromContract,
} from "../contracts/dataGen"
import { log, LogLevel } from "../loggingInterop"
import {
    parseContextListeners,
    ParsedContextListenerInfo,
} from "../statemachines/contextListeners"
import {
    handleEvent,
    HandleEventOptions,
} from "@peacockproject/statemachine-parser"
import { ChallengeContext, SavedChallengeGroup } from "../types/challenges"
import { fastClone, isSniperLocation } from "../utils"
import {
    ChallengeFilterOptions,
    ChallengeFilterType,
    filterChallenge,
    inclusionDataCheck,
    mergeSavedChallengeGroups,
} from "./challengeHelpers"
import assert from "assert"
import { getConfig, getVersionedConfig } from "../configSwizzleManager"
import { SyncHook } from "../hooksImpl"
import { getUserEscalationProgress } from "../contracts/escalations/escalationService"

import { getUnlockableById } from "../inventory"

type ChallengeDefinitionLike = {
    Context?: Record<string, unknown>
}

type Compiler = (
    challenge: RegistryChallenge,
    progression: ChallengeProgressionData,
    gameVersion: GameVersion,
    userId: string,
) => CompiledChallengeTreeData

type GroupIndexedChallengeLists = {
    [groupId: string]: RegistryChallenge[]
}

/**
 * A base class providing challenge registration support.
 */
export abstract class ChallengeRegistry {
    /**
     * @Key1 Game version.
     * @Key2 The challenge Id.
     * @value A `RegistryChallenge` object.
     */
    protected challenges: Map<GameVersion, Map<string, RegistryChallenge>> =
        new Map([
            ["h1", new Map()],
            ["h2", new Map()],
            ["h3", new Map()],
        ])

    /**
     * @Key1 Game version.
     * @Key2 The parent location Id.
     * @Key3 The group Id.
     * @Value A `SavedChallengeGroup` object.
     */
    protected groups: Map<
        GameVersion,
        Map<string, Map<string, SavedChallengeGroup>>
    > = new Map([
        ["h1", new Map()],
        ["h2", new Map()],
        ["h3", new Map()],
    ])

    /**
     * @Key1 Game version.
     * @Key2 The parent location Id.
     * @Key3 The group Id.
     * @Value A `Set` of challenge Ids.
     */
    protected groupContents: Map<
        GameVersion,
        Map<string, Map<string, Set<string>>>
    > = new Map([
        ["h1", new Map()],
        ["h2", new Map()],
        ["h3", new Map()],
    ])

    /**
     * @Key1 Game version.
     * @Key2 The challenge Id.
     * @Value An `array` of challenge Ids that Key2 depends on.
     */
    protected readonly _dependencyTree: Map<
        GameVersion,
        Map<string, readonly string[]>
    > = new Map([
        ["h1", new Map()],
        ["h2", new Map()],
        ["h3", new Map()],
    ])

    protected constructor(protected readonly controller: Controller) {}

    registerChallenge(
        challenge: RegistryChallenge,
        groupId: string,
        location: string,
        gameVersion: GameVersion,
    ): void {
        if (!this.groupContents.has(gameVersion)) {
            return
        }

        const gameChallenges = this.groupContents.get(gameVersion)
        challenge.inGroup = groupId
        this.challenges.get(gameVersion)?.set(challenge.Id, challenge)

        if (!gameChallenges.has(location)) {
            gameChallenges.set(location, new Map())
        }

        const locationMap = gameChallenges.get(location)!

        if (!locationMap.has(groupId)) {
            locationMap.set(groupId, new Set())
        }

        const set = locationMap.get(groupId)!
        set.add(challenge.Id)

        this.checkHeuristics(challenge, gameVersion)
    }

    registerGroup(
        group: SavedChallengeGroup,
        location: string,
        gameVersion: GameVersion,
    ): void {
        if (!this.groups.has(gameVersion)) {
            return
        }

        const gameGroups = this.groups.get(gameVersion)

        if (!gameGroups.has(location)) {
            gameGroups.set(location, new Map())
        }

        gameGroups.get(location).set(group.CategoryId, group)
    }

    getChallengeById(
        challengeId: string,
        gameVersion: GameVersion,
    ): RegistryChallenge | undefined {
        return this.challenges.get(gameVersion)?.get(challengeId)
    }

    /**
     * Returns a list of all challenges unlockables
     *
     * @todo This is bad, untyped, and undocumented. Fix it.
     */
    getChallengesUnlockables(gameVersion: GameVersion) {
        return [...this.challenges.get(gameVersion).values()].reduce(
            (acc, challenge) => {
                if (challenge?.Drops?.length) {
                    challenge.Drops.forEach(
                        (dropId) => (acc[dropId] = challenge.Id),
                    )
                }

                return acc
            },
            {},
        )
    }

    /**
     * Gets a challenge group by its parent location and group ID.
     * @param groupId The group ID of the challenge group.
     * @param location The parent location for this challenge group.
<<<<<<< HEAD
     * @param gameVersion The game version.
=======
     * @param gameVersion The current game version.
>>>>>>> 2361bf3d
     * @returns A `SavedChallengeGroup` if such a group exists, or `undefined` if not.
     */
    getGroupByIdLoc(
        groupId: string,
        location: string,
        gameVersion: GameVersion,
    ): SavedChallengeGroup | undefined {
        if (!this.groups.has(gameVersion)) {
            return undefined
        }

        const gameGroups = this.groups.get(gameVersion)

        if (groupId === "feats" && gameVersion !== "h3") {
            return mergeSavedChallengeGroups(
                gameGroups.get(location)?.get(groupId),
                gameGroups.get("GLOBAL_ESCALATION_CHALLENGES")?.get(groupId),
            )
        }

        if (groupId?.includes("featured")) {
            return gameGroups.get("GLOBAL_FEATURED_CHALLENGES")?.get(groupId)
        }

        if (groupId?.includes("arcade")) {
            return gameGroups.get("GLOBAL_ARCADE_CHALLENGES")?.get(groupId)
        }

        if (groupId?.includes("escalation")) {
            return gameGroups.get("GLOBAL_ESCALATION_CHALLENGES")?.get(groupId)
        }

        // Included by default. Filtered later.
        if (groupId === "classic" && location !== "GLOBAL_CLASSIC_CHALLENGES") {
            return mergeSavedChallengeGroups(
                gameGroups.get(location)?.get(groupId),
                gameGroups.get("GLOBAL_CLASSIC_CHALLENGES")?.get(groupId),
            )
        }

        if (
            groupId === "elusive" &&
            location !== "GLOBAL_ELUSIVES_CHALLENGES"
        ) {
            return mergeSavedChallengeGroups(
                gameGroups.get(location)?.get(groupId),
                gameGroups.get("GLOBAL_ELUSIVES_CHALLENGES")?.get(groupId),
            )
        }

        return gameGroups.get(location)?.get(groupId)
    }

    public getGroupContentByIdLoc(
        groupId: string,
        location: string,
        gameVersion: GameVersion,
    ): Set<string> | undefined {
        if (!this.groupContents.has(gameVersion)) {
            return undefined
        }

        const gameChalGC = this.groupContents.get(gameVersion)

        if (groupId === "feats" && gameVersion !== "h3") {
            return new Set([
                ...(gameChalGC.get(location)?.get(groupId) ?? []),
                ...(gameChalGC
                    .get("GLOBAL_ESCALATION_CHALLENGES")
                    ?.get(groupId) ?? []),
            ])
        }

        if (groupId?.includes("featured")) {
            return gameChalGC.get("GLOBAL_FEATURED_CHALLENGES")?.get(groupId)
        }

        if (groupId?.includes("arcade")) {
            return gameChalGC.get("GLOBAL_ARCADE_CHALLENGES")?.get(groupId)
        }

        if (groupId?.includes("escalation")) {
            return gameChalGC.get("GLOBAL_ESCALATION_CHALLENGES")?.get(groupId)
        }

        // Included by default. Filtered later.
        if (groupId === "classic" && location !== "GLOBAL_CLASSIC_CHALLENGES") {
            return new Set([
                ...(gameChalGC.get(location)?.get(groupId) ?? []),
                ...(gameChalGC.get("GLOBAL_CLASSIC_CHALLENGES")?.get(groupId) ??
                    []),
            ])
        }

        if (
            groupId === "elusive" &&
            location !== "GLOBAL_ELUSIVES_CHALLENGES"
        ) {
            return new Set([
                ...(gameChalGC.get(location)?.get(groupId) ?? []),
                ...(gameChalGC
                    .get("GLOBAL_ELUSIVES_CHALLENGES")
                    ?.get(groupId) ?? []),
            ])
        }

        return gameChalGC.get(location)?.get(groupId)
    }

    getDependenciesForChallenge(
        challengeId: string,
        gameVersion: GameVersion,
    ): readonly string[] {
        return this._dependencyTree.get(gameVersion)?.get(challengeId) || []
    }

    protected checkHeuristics(
        challenge: RegistryChallenge,
        gameVersion: GameVersion,
    ): void {
        const ctxListeners = ChallengeRegistry._parseContextListeners(challenge)

        if (ctxListeners.challengeTreeIds.length > 0) {
            this._dependencyTree
                .get(gameVersion)
                ?.set(challenge.Id, ctxListeners.challengeTreeIds)
        }
    }

    /**
     * Parse a challenge's context listeners into the format used internally.
     *
     * @param challenge The challenge.
<<<<<<< HEAD
     * @param Context? the current context of the challenge.
=======
     * @param Context The context to use for parsing.
>>>>>>> 2361bf3d
     * @returns The context listener details.
     */
    protected static _parseContextListeners(
        challenge: RegistryChallenge,
        Context?: Record<string, unknown>,
    ): ParsedContextListenerInfo {
        return parseContextListeners(
            challenge.Definition?.ContextListeners || {},
            {
                ...(Context || challenge.Definition?.Context || {}),
                ...(challenge.Definition?.Constants || {}),
            },
        )
    }
}

export class ChallengeService extends ChallengeRegistry {
    public hooks: {
        /**
         * A hook that is called when a challenge is completed.
         *
         * Params:
         * - userId: The user's ID.
         * - challenge: The challenge.
         * - gameVersion: The game version.
         */
        onChallengeCompleted: SyncHook<[string, RegistryChallenge, GameVersion]>
    }

    constructor(controller: Controller) {
        super(controller)
        this.hooks = {
            onChallengeCompleted: new SyncHook(),
        }
    }

    /**
     * Check if the challenge needs to be saved in the user's progression data
     * i.e. challenges with scopes being "profile" or "hit".
     * @param challenge The challenge.
     * @returns   Whether the challenge needs to be saved in the user's progression data.
     */
    needSaveProgression(challenge: RegistryChallenge): boolean {
        return (
            challenge.Definition.Scope === "profile" ||
            challenge.Definition.Scope === "hit"
        )
    }

    /**
     * Same concept as {@link getPersistentChallengeProgression},
     * but significantly faster. Why? Because it doesn't need to load the user's
     * data, check dependencies, etc. It's just a yes or no.
     *
     * @param userData The user's data object. Will not be modified.
     * @param challengeId The ID of the challenge.
     * @returns Whether the challenge is completed.
     * @see getPersistentChallengeProgression
     */
    fastGetIsCompleted(
        userData: Readonly<UserProfile>,
        challengeId: string,
    ): boolean {
        return (
            userData.Extensions.ChallengeProgression[challengeId]?.Completed ||
            false
        )
    }

    /**
     * Same concept as {@link fastGetIsCompleted},
     * but for if a challenge is unticked.
     *
     * @param userData The user's data object. Will not be modified.
     * @param challengeId The ID of the challenge.
     * @returns Whether the challenge is completed and unticked.
     * @see fastGetIsCompleted
     */
    fastGetIsUnticked(
        userData: Readonly<UserProfile>,
        challengeId: string,
    ): boolean {
        const progression =
            userData.Extensions.ChallengeProgression[challengeId]
        return (progression?.Completed && !progression.Ticked) || false
    }

    getPersistentChallengeProgression(
        userId: string,
        challengeId: string,
        gameVersion: GameVersion,
    ): ChallengeProgressionData {
        const userData = getUserData(userId, gameVersion)

        const challenge = this.getChallengeById(challengeId, gameVersion)

        userData.Extensions.ChallengeProgression ??= {}

        const data = userData.Extensions.ChallengeProgression

        // prevent game crash - when we have a challenge that is completed, we
        // need to implicitly add this key to the state
        if (data[challengeId]?.Completed) {
            data[challengeId].State = {
                CurrentState: "Success",
            }
            data[challengeId].CurrentState = "Success"
        }

        // apply default context if no progression exists
        data[challengeId] ??= {
            Ticked: false,
            Completed: false,
            CurrentState: "Start",
            State:
                (<ChallengeDefinitionLike>challenge?.Definition)?.Context || {},
        }

        const dependencies = this.getDependenciesForChallenge(
            challengeId,
            gameVersion,
        )

        if (dependencies.length > 0) {
            data[challengeId].State.CompletedChallenges = dependencies.filter(
                (depId) => this.fastGetIsCompleted(userData, depId),
            )
        }

        return {
            Completed: data[challengeId].Completed,
            Ticked: data[challengeId].Ticked,
            State: data[challengeId].State,
            ChallengeId: challengeId,
            ProfileId: userId,
            CompletedAt: null,
            MustBeSaved: true,
        }
    }

    /**
     * This is a helper function for @see getGroupedChallengeLists. It is not expected to be used elsewhere.
     *
     * Filter all challenges in a parent location using a given filter, sort them into groups,
     * and write them into the `challenges` array provided.
     *
     * @param filter The filter to use.
     * @param location The parent location whose challenges to get.
     * @param challenges The array to write results to.
     * @param gameVersion The game's version.
     */
    getGroupedChallengesByLoc(
        filter: ChallengeFilterOptions,
        location: string,
        challenges: [string, RegistryChallenge[]][],
        gameVersion: GameVersion,
    ) {
        const groups = this.groups.get(gameVersion).get(location)?.keys() ?? []

        for (const groupId of groups) {
            // if this is the global group, skip it.
            if (groupId === "global") {
                continue
            }

            const groupContents = this.getGroupContentByIdLoc(
                groupId,
                location,
                gameVersion,
            )

            if (groupContents) {
                let groupChallenges: RegistryChallenge[] | string[] = [
                    ...groupContents,
                ]

                groupChallenges = groupChallenges
                    .map((challengeId) => {
                        const challenge = this.getChallengeById(
                            challengeId,
                            gameVersion,
                        )

                        // early return if the challenge is falsy
                        if (!challenge) {
                            return challenge
                        }

                        return filterChallenge(filter, challenge)
                            ? challenge
                            : undefined
                    })
                    .filter(Boolean) as RegistryChallenge[]

                challenges.push([groupId, [...groupChallenges]])
            }
        }
    }

    /**
     * Filter all challenges in a parent location using a given filter, sort them into groups,
     * and return them as a `GroupIndexedChallengeLists`.
     *
     * @param filter The filter to use.
     * @param location The parent location whose challenges to get.
<<<<<<< HEAD
     * @param gameVersion The game version.
=======
     * @param gameVersion The active game version.
>>>>>>> 2361bf3d
     * @returns A GroupIndexedChallengeLists containing the resulting challenge groups.
     */
    getGroupedChallengeLists(
        filter: ChallengeFilterOptions,
        location: string,
        gameVersion: GameVersion,
    ): GroupIndexedChallengeLists {
        let challenges: [string, RegistryChallenge[]][] = []

        if (!this.groups.has(gameVersion)) {
            return {}
        }

        this.getGroupedChallengesByLoc(
            filter,
            location,
            challenges,
            gameVersion,
        )

        if (filter.type === ChallengeFilterType.Contract && filter.isFeatured) {
            this.getGroupedChallengesByLoc(
                filter,
                "GLOBAL_FEATURED_CHALLENGES",
                challenges,
                gameVersion,
            )
        }

        this.getGroupedChallengesByLoc(
            filter,
            "GLOBAL_ARCADE_CHALLENGES",
            challenges,
            gameVersion,
        )

        // H2 & H1 have the escalation challenges in "feats"
        if (gameVersion === "h3") {
            this.getGroupedChallengesByLoc(
                filter,
                "GLOBAL_ESCALATION_CHALLENGES",
                challenges,
                gameVersion,
            )
        }

        // remove empty groups
        challenges = challenges.filter(
            ([, challenges]) => challenges.length > 0,
        )

        return Object.fromEntries(challenges)
    }

    getChallengesForContract(
        contractId: string,
        gameVersion: GameVersion,
        userId: string,
        difficulty = 4,
    ): GroupIndexedChallengeLists {
        const userData = getUserData(userId, gameVersion)
        const contract = this.controller.resolveContract(contractId, true)

        const level =
            contract.Metadata.Type === "arcade" &&
            contract.Metadata.Id === contractId
                ? // contractData, being a group contract, has the same Id as the input id parameter.
                  // This means that we are requesting the challenges for the next level of the group
                  this.controller.resolveContract(
                      contract.Metadata.GroupDefinition.Order[
                          getUserEscalationProgress(userData, contractId) - 1
                      ],
                      false,
                  )
                : this.controller.resolveContract(contractId, false)

        assert.ok(contract)

        const levelParentLocation = getSubLocationFromContract(
            level,
            gameVersion,
        )?.Properties.ParentLocation

        assert.ok(levelParentLocation)

        return this.getGroupedChallengeLists(
            {
                type: ChallengeFilterType.Contract,
                contractId: contractId,
                locationId:
                    contract.Metadata.Id ===
                        "aee6a16f-6525-4d63-a37f-225e293c6118" &&
                    gameVersion !== "h1"
                        ? "LOCATION_ICA_FACILITY_SHIP"
                        : level.Metadata.Location,
                isFeatured: contract.Metadata.Type === "featured",
                difficulty,
            },
            levelParentLocation,
            gameVersion,
        )
    }

    getChallengesForLocation(
        child: string,
        gameVersion: GameVersion,
    ): GroupIndexedChallengeLists {
        const locations = getVersionedConfig<PeacockLocationsData>(
            "LocationsData",
            gameVersion,
            true,
        )
        const parent = locations.children[child].Properties.ParentLocation

        let contracts = isSniperLocation(child)
            ? this.controller.missionsInLocations.sniper[child]
            : (this.controller.missionsInLocations[child] ?? [])
                  .concat(
                      this.controller.missionsInLocations.escalations[child],
                  )
                  .concat(this.controller.missionsInLocations.arcade[child])

        if (!contracts) {
            contracts = []
        }

        return this.getGroupedChallengeLists(
            {
                type: ChallengeFilterType.Contracts,
                contractIds: contracts,
                locationId: child,
            },
            parent,
            gameVersion,
        )
    }

    startContract(userId: string, session: ContractSession): void {
        // we know we will have challenge contexts because this session is
        // brand new.
        const { gameVersion, contractId, challengeContexts } = session

        const contractJson = this.controller.resolveContract(contractId, true)

        const challengeGroups = this.getChallengesForContract(
            contractId,
            gameVersion,
            session.userId,
            session.difficulty,
        )

        if (contractJson.Metadata.Type === "evergreen") {
            session.evergreen = {
                payout: 0,
                scoringScreenEndState: undefined,
                failed: false,
            }
        }

        // TODO: Add this to getChallengesForContract without breaking the rest of Peacock?
        challengeGroups["global"] = this.getGroupByIdLoc(
            "global",
            "GLOBAL",
            session.gameVersion,
        ).Challenges.filter((val) =>
            inclusionDataCheck(val.InclusionData, contractJson),
        )

        const profile = getUserData(session.userId, session.gameVersion)

        for (const group of Object.keys(challengeGroups)) {
            for (const challenge of challengeGroups[group]) {
                challengeContexts[challenge.Id] = {
                    context: undefined,
                    state: this.fastGetIsCompleted(profile, challenge.Id)
                        ? "Success"
                        : undefined,
                    timers: [],
                    timesCompleted: 0,
                }

                if (this.needSaveProgression(challenge)) {
                    profile.Extensions.ChallengeProgression[challenge.Id] ??= {
                        Ticked: false,
                        Completed: false,
                        CurrentState: "Start",
                        State:
                            (<ChallengeDefinitionLike>challenge?.Definition)
                                ?.Context || {},
                    }

                    challengeContexts[challenge.Id].context =
                        profile.Extensions.ChallengeProgression[
                            challenge.Id
                        ].State
                    challengeContexts[challenge.Id].state ??=
                        profile.Extensions.ChallengeProgression[
                            challenge.Id
                        ].CurrentState
                } else {
                    challengeContexts[challenge.Id].context =
                        fastClone(
                            (<ChallengeDefinitionLike>challenge.Definition)
                                ?.Context || {},
                        ) || {}
                    challengeContexts[challenge.Id].state ??= "Start"
                }
            }
        }
    }

    /**
     * Updates the challenge context for a given challenge on an event.
     * @param event  The event to handle.
     * @param session  The session to handle the event for.
     * @param challengeId  The challenge to handle the event for.
     * @param userData  The user data to update.
     * @param data  The context of the challenge.
     */
    public challengeOnEvent(
        event: ClientToServerEvent,
        session: ContractSession,
        challengeId: string,
        userData: UserProfile,
        data: ChallengeContext,
    ): void {
        const challenge = this.getChallengeById(
            challengeId,
            session.gameVersion,
        )

        if (!challenge) {
            log(LogLevel.WARN, `Challenge ${challengeId} not found`)
            return
        }

        if (this.fastGetIsCompleted(userData, challengeId)) {
            return
        }

        try {
            const options: HandleEventOptions = {
                eventName: event.Name,
                currentState: data.state,
                timers: data.timers,
                timestamp: event.Timestamp,
                contractId: session.contractId,
                // logger: (category, message) =>
                //     log(LogLevel.DEBUG, `[${category}] ${message}`),
            }

            const previousState = data.state

            const result = handleEvent(
                // @ts-expect-error Needs to be fixed upstream.
                challenge.Definition,
                fastClone(data.context),
                event.Value,
                options,
            )

            if (this.needSaveProgression(challenge)) {
                userData.Extensions.ChallengeProgression[challengeId].State =
                    result.context

                userData.Extensions.ChallengeProgression[
                    challengeId
                ].CurrentState = result.state

                writeUserData(session.userId, session.gameVersion)
            }

            // Need to update session context for all challenges
            // to correctly determine challenge completion
            data.state = result.state
            data.context = result.context || challenge.Definition?.Context || {}

            if (previousState !== "Success" && result.state === "Success") {
                this.onChallengeCompleted(
                    session,
                    session.userId,
                    session.gameVersion,
                    challenge,
                )
            }
        } catch (e) {
            log(LogLevel.ERROR, e)
        }
    }

    /**
     * Upon an event, updates the context for all challenges in a contract session. Challenges not in the session are ignored.
<<<<<<< HEAD
     * @param event  The event to handle.
     * @param session  The contract session the event is for.
=======
     * @param event The event to handle.
     * @param session The session.
>>>>>>> 2361bf3d
     */
    onContractEvent(
        event: ClientToServerEvent,
        session: ContractSession,
    ): void {
        if (!session.challengeContexts) {
            log(LogLevel.WARN, "Session does not have challenge contexts.")
            log(LogLevel.WARN, "Challenges will be disabled!")
            return
        }

        const userData = getUserData(session.userId, session.gameVersion)

        for (const challengeId of Object.keys(session.challengeContexts)) {
            this.challengeOnEvent(
                event,
                session,
                challengeId,
                userData,
                session.challengeContexts[challengeId],
            )
        }
    }

    /**
     * Get the challenge tree for a contract.
     *
     * @param contractId The ID of the contract.
     * @param gameVersion The game version requesting the challenges.
     * @param userId The user requesting the challenges' ID.
     * @param difficulty The upper bound on the difficulty of the challenges to return, defaulted to 4 (return challenges of all difficulties).
     * @returns The challenge tree.
     */
    getChallengeTreeForContract(
        contractId: string,
        gameVersion: GameVersion,
        userId: string,
        difficulty = 4,
    ): CompiledChallengeTreeCategory[] {
        const userData = getUserData(userId, gameVersion)

        const contractData = this.controller.resolveContract(contractId, true)

        if (!contractData) {
            return []
        }

        const levelData =
            contractData.Metadata.Type === "arcade" &&
            contractData.Metadata.Id === contractId
                ? // contractData, being a group contract, has the same Id as the input id parameter.
                  // This means that we are requesting the challenges for the next level of the group
                  this.controller.resolveContract(
                      contractData.Metadata.GroupDefinition.Order[
                          getUserEscalationProgress(userData, contractId) - 1
                      ],
                      false,
                  )
                : this.controller.resolveContract(contractId, false)

        const subLocation = getSubLocationFromContract(levelData, gameVersion)

        if (!subLocation) {
            log(
                LogLevel.WARN,
                `Failed to get location data in CTREE [${contractData.Metadata.Location}]`,
            )
            return []
        }

        const forContract = this.getChallengesForContract(
            levelData.Metadata.Id,
            gameVersion,
            userId,
            difficulty,
        )
        return this.reBatchIntoSwitchedData(
            forContract,
            userId,
            gameVersion,
            subLocation,
        )
    }

    private mapSwitchChallenges(
        challenges: RegistryChallenge[],
        userId: string,
        gameVersion: GameVersion,
        compiler: Compiler,
    ): CompiledChallengeTreeData[] {
        return challenges.map((challengeData) => {
            return compiler(
                challengeData,
                this.getPersistentChallengeProgression(
                    userId,
                    challengeData.Id,
                    gameVersion,
                ),
                gameVersion,
                userId,
            )
        })
    }

    private getChallengeDependencyData(
        challengeData: RegistryChallenge,
        userId: string,
        gameVersion: GameVersion,
    ): ChallengeTreeWaterfallState {
        const userData = getUserData(userId, gameVersion)

        // Always return null for completed challenges
        if (this.fastGetIsCompleted(userData!, challengeData.Id)) {
            return null
        }

        // Handle challenge dependencies
        const dependencies = this.getDependenciesForChallenge(
            challengeData.Id,
            gameVersion,
        )
        const completed: string[] = []
        const missing: string[] = []

        for (const dependency of dependencies) {
            if (this.fastGetIsCompleted(userData!, dependency)) {
                completed.push(dependency)
                continue
            }

            missing.push(dependency)
        }

        const { challengeCountData } = ChallengeService._parseContextListeners(
            challengeData,
            userData.Extensions.ChallengeProgression[challengeData.Id].State,
        )

        // If this challenge is counting something, AND it relies on other challenges (e.g. SA5, SA12, ...)
        // Then the "count & total" return format prevails.
        if (challengeCountData.total > 0) {
            return {
                count: challengeCountData.count,
                total: challengeCountData.total,
            }
        }

        if (dependencies.length > 0) {
            return {
                count: completed.length,
                completed,
                total: dependencies.length,
                missing: missing.length,
                all: dependencies,
            }
        }

        return null
    }

    getChallengeDataForDestination(
        locationParentId: string,
        gameVersion: GameVersion,
        userId: string,
    ): CompiledChallengeTreeCategory[] {
        const locationsData = getVersionedConfig<PeacockLocationsData>(
            "LocationsData",
            gameVersion,
            false,
        )

        const locationData = locationsData.parents[locationParentId]

        if (!locationData) {
            log(
                LogLevel.WARN,
                `Failed to get location data in CSERV [${locationParentId}]`,
            )
            return []
        }

        const forLocation = this.getGroupedChallengeLists(
            {
                type: ChallengeFilterType.ParentLocation,
                parent: locationParentId,
            },
            locationParentId,
            gameVersion,
        )

        return this.reBatchIntoSwitchedData(
            forLocation,
            userId,
            gameVersion,
            locationData,
            true,
        )
    }

    getChallengeDataForLocation(
        locationId: string,
        gameVersion: GameVersion,
        userId: string,
    ): CompiledChallengeTreeCategory[] {
        const locationsData = getVersionedConfig<PeacockLocationsData>(
            "LocationsData",
            gameVersion,
            false,
        )

        const locationData = locationsData.children[locationId]

        if (!locationData) {
            log(
                LogLevel.WARN,
                `Failed to get location data in CSERV [${locationId}]`,
            )
            return []
        }

        const forLocation = this.getChallengesForLocation(
            locationId,
            gameVersion,
        )

        return this.reBatchIntoSwitchedData(
            forLocation,
            userId,
            gameVersion,
            locationData,
            true,
        )
    }

    /**
     * Re-batch a `GroupIndexedChallengeLists` object into a `CompiledChallengeTreeCategory` array.
     * @param challengeLists The challenge lists to use.
     * @param userId The id of the user.
     * @param gameVersion The current game version.
     * @param location A location as an `Unlockable`. Might be a parent location or a sublocation, depending on `isDestination`.
     * @param isDestination Will also get escalation challenges if set to true.
     * @returns An array of `CompiledChallengeTreeCategory` objects.
     */
    private reBatchIntoSwitchedData(
        challengeLists: GroupIndexedChallengeLists,
        userId: string,
        gameVersion: GameVersion,
        location: Unlockable,
        isDestination = false,
    ): CompiledChallengeTreeCategory[] {
        const entries = Object.entries(challengeLists)
        const compiler = isDestination
            ? this.compileRegistryDestinationChallengeData.bind(this)
            : this.compileRegistryChallengeTreeData.bind(this)

        const completion = generateCompletionData(
            location?.Id,
            userId,
            gameVersion,
        )

        return entries.map(([groupId, challenges], index) => {
            const groupData = this.getGroupByIdLoc(
                groupId,
                location.Properties.ParentLocation ?? location.Id,
                gameVersion,
            )
            const challengeProgressionData = challenges.map((challengeData) =>
                this.getPersistentChallengeProgression(
                    userId,
                    challengeData.Id,
                    gameVersion,
                ),
            )

            const lastGroup = this.getGroupByIdLoc(
                Object.keys(challengeLists)[index - 1],
                location.Properties.ParentLocation ?? location.Id,
                gameVersion,
            )
            const nextGroup = this.getGroupByIdLoc(
                Object.keys(challengeLists)[index + 1],
                location.Properties.ParentLocation ?? location.Id,
                gameVersion,
            )

            return {
                Name: groupData?.Name,
                Description: groupData?.Description,
                Image: groupData?.Image,
                CategoryId: groupData?.CategoryId,
                Icon: groupData?.Icon,
                ChallengesCount: challenges.length,
                CompletedChallengesCount: challengeProgressionData.filter(
                    (progressionData) => progressionData.Completed,
                ).length,
                CompletionData: completion,
                Location: location,
                IsLocked: location.Properties.IsLocked || false,
                ImageLocked: location.Properties.LockedIcon || "",
                RequiredResources: location.Properties.RequiredResources!,
                SwitchData: {
                    Data: {
                        Challenges: this.mapSwitchChallenges(
                            challenges,
                            userId,
                            gameVersion,
                            compiler,
                        ),
                        HasPrevious: index !== 0, // whether we are not at the first group
                        HasNext:
                            index !== Object.keys(challengeLists).length - 1, // whether we are not at the final group
                        PreviousCategoryIcon:
                            index !== 0 ? lastGroup?.Icon : "",
                        NextCategoryIcon:
                            index !== Object.keys(challengeLists).length - 1
                                ? nextGroup?.Icon
                                : "",
                        CategoryData: {
                            Name: groupData.Name,
                            Image: groupData.Image,
                            Icon: groupData.Icon,
                            ChallengesCount: challenges.length,
                            CompletedChallengesCount:
                                challengeProgressionData.filter(
                                    (progressionData) =>
                                        progressionData.Completed,
                                ).length,
                        },
                        CompletionData: completion,
                    },
                    IsLeaf: true,
                },
            }
        })
    }

    compileRegistryChallengeTreeData(
        challenge: RegistryChallenge,
        progression: ChallengeProgressionData,
        gameVersion: GameVersion,
        userId: string,
        isDestination = false,
    ): CompiledChallengeTreeData {
<<<<<<< HEAD
        const allUnlockables = [
            ...getVersionedConfig<Unlockable[]>(
                "allunlockables",
                gameVersion,
                false,
            ),
            ...getConfig<Unlockable[]>("SniperUnlockables", false),
        ]

=======
>>>>>>> 2361bf3d
        const drops = challenge.Drops.map((e) =>
            getUnlockableById(e, gameVersion),
        ).filter(Boolean)

        if (drops.length !== challenge.Drops.length) {
            log(
                LogLevel.DEBUG,
                `Challenge ${challenge.Id} contains non-existing drops!`,
            )
        }

        return {
            // GetChallengeTreeFor
            Id: challenge.Id,
            Name: challenge.Name,
            ImageName: challenge.ImageName,
            Description: challenge.Description,
            Rewards: {
                MasteryXP: challenge.Rewards.MasteryXP,
            },
            Drops: drops,
            Completed: progression.Completed,
            IsPlayable: isDestination,
            IsLocked: challenge.IsLocked || false,
            HideProgression: false,
            CategoryName: challenge.CategoryName ?? "NOTFOUND",
            Icon: challenge.Icon,
            LocationId: challenge.LocationId,
            ParentLocationId: challenge.ParentLocationId,
            Type: challenge.Type || "contract",
            ChallengeProgress: this.getChallengeDependencyData(
                challenge,
                userId,
                gameVersion,
            ),
            DifficultyLevels: challenge.DifficultyLevels ?? [],
            // Only include CompletionData if ParentLocationId is not an empty string
            ...(challenge.ParentLocationId !== "" && {
                CompletionData: generateCompletionData(
                    challenge.ParentLocationId,
                    userId,
                    gameVersion,
                ),
                TypeHeader: challenge.TypeHeader,
                TypeIcon: challenge.TypeIcon,
                TypeTitle: challenge.TypeTitle,
            }),
        }
    }

    compileRegistryDestinationChallengeData(
        challenge: RegistryChallenge,
        progression: ChallengeProgressionData,
        gameVersion: GameVersion,
        userId: string,
    ): CompiledChallengeTreeData {
        let contract: MissionManifest | null

        if (challenge.Type === "contract") {
            contract = this.controller.resolveContract(
                challenge.InclusionData?.ContractIds?.[0] || "",
            )

            // This is so we can remove unused data and make it more like official - AF
            const meta = contract?.Metadata
            contract = !contract
                ? null
                : {
                      // The null is for escalations as we cannot currently get groups
                      Data: {
                          Bricks: contract.Data.Bricks,
                          DevOnlyBricks: null,
                          GameChangerReferences:
                              contract.Data.GameChangerReferences || [],
                          GameChangers: contract.Data.GameChangers || [],
                          GameDifficulties:
                              contract.Data.GameDifficulties || [],
                      },
                      Metadata: {
                          CreationTimestamp: null,
                          CreatorUserId: meta.CreatorUserId,
                          DebriefingVideo: meta.DebriefingVideo || "",
                          Description: meta.Description,
                          Drops: meta.Drops || null,
                          Entitlements: meta.Entitlements || [],
                          GroupTitle: meta.GroupTitle || "",
                          Id: meta.Id,
                          IsPublished: meta.IsPublished || true,
                          LastUpdate: null,
                          Location: meta.Location,
                          PublicId: meta.PublicId || "",
                          ScenePath: meta.ScenePath,
                          Subtype: meta.Subtype || "",
                          TileImage: meta.TileImage,
                          Title: meta.Title,
                          Type: meta.Type,
                      },
                  }
        }

        return {
            ...this.compileRegistryChallengeTreeData(
                challenge,
                progression,
                gameVersion,
                userId,
                true, // isDestination
            ),
            UserCentricContract:
                challenge.Type === "contract"
                    ? generateUserCentric(contract, userId, gameVersion)
                    : (null as unknown as undefined),
        }
    }

    /**
     * Counts the number of challenges and completed challenges in a GroupIndexedChallengeLists object.
     * CAUTION: THIS IS SLOW. Use sparingly.
     *
     * @param challengeLists A GroupIndexedChallengeLists object, holding some challenges to be counted
     * @param userId The userId of the user to acquire completion information
     * @param gameVersion The version of the game
     * @returns An object with two properties: ChallengesCount and CompletedChallengesCount.
     */
    countTotalNCompletedChallenges(
        challengeLists: GroupIndexedChallengeLists,
        userId: string,
        gameVersion: GameVersion,
    ): ChallengeCompletion {
        const userData = getUserData(userId, gameVersion)

        userData.Extensions.ChallengeProgression ??= {}

        let challengesCount = 0
        let completedChallengesCount = 0

        for (const groupId in challengeLists) {
            const challenges = challengeLists[groupId]
            const challengeProgressionData = challenges.map((challengeData) =>
                this.fastGetIsCompleted(userData, challengeData.Id),
            )
            challengesCount += challenges.length
            completedChallengesCount += challengeProgressionData.filter(
                (progressionData) => progressionData,
            ).length
        }

        return {
            ChallengesCount: challengesCount,
            CompletedChallengesCount: completedChallengesCount,
            CompletionPercent: completedChallengesCount / challengesCount,
        }
    }

    /**
     * Checks if the conditions to complete a challenge are met. If so, calls `onChallengeCompleted` for it.
<<<<<<< HEAD
     * @param session The contract session where the challenge was completed.
=======
     * @param session The contract session.
>>>>>>> 2361bf3d
     * @param challengeId The id of the challenge.
     * @param userData The profile of the user.
     * @param parentId A parent challenge of this challenge, the completion of which might cause this challenge to complete. Pass `undefined` if such a parent is unknown or doesn't exist.
     * @param gameVersion The game version.
     */
    public tryToCompleteChallenge(
        session: ContractSession,
        challengeId: string,
        userData: UserProfile,
        parentId: string,
        gameVersion: GameVersion,
    ): void {
        if (this.fastGetIsCompleted(userData, challengeId)) {
            // Skip completed trees
            return
        }

        if (challengeId === parentId) {
            // we're checking the tree of the challenge that was just completed,
            // so we need to skip it, or we'll get an infinite loop and hit
            // the max call stack size
            return
        }

        const allDeps = this._dependencyTree.get(gameVersion)?.get(challengeId)
        assert.ok(allDeps, `No dep tree for ${challengeId}`)

        if (!allDeps.includes(parentId)) {
            // we don't care about this tree, it doesn't depend on the challenge
            // note: without this check, a race condition can occur where two
            // trees basically bounce back and forth between each other, causing
            // an infinite loop
            return
        }

        // Check if the dependency tree is completed now

        const dep = this.getChallengeById(challengeId, gameVersion)

        const { challengeCountData } =
            ChallengeService._parseContextListeners(dep)

        // First check for challengecounter, then challengetree
        const completed =
            (challengeCountData.total > 0 &&
                challengeCountData.count >= challengeCountData.total - 1) || // The current challenge has not been counted yet
            allDeps.every((depId) => this.fastGetIsCompleted(userData, depId))

        if (!completed) {
            return
        }

        this.onChallengeCompleted(
            session,
            userData.Id,
            gameVersion,
            this.getChallengeById(challengeId, gameVersion),
            parentId,
        )
    }

    private onChallengeCompleted(
        session: ContractSession,
        userId: string,
        gameVersion: GameVersion,
        challenge: RegistryChallenge,
        waterfallParent?: string,
    ): void {
        if (waterfallParent) {
            log(
                LogLevel.DEBUG,
                `Challenge ${challenge.Id} completed [via ${waterfallParent}]`,
            )
        } else {
            log(LogLevel.DEBUG, `Challenge ${challenge.Id} completed`)
        }

        this.onContractEvent(
            {
                Value: {
                    ChallengeId: challenge.Id,
                },
                ContractSessionId: session.Id,
                ContractId: session.contractId,
                Name: "ChallengeCompleted",
                // The timestamp (used for timers) is not important here, since it's not an event sent by the game.
                Timestamp: 0,
            },
            session,
        )

        const userData = getUserData(userId, gameVersion)

        // ASSUMED: Challenges that are not global should always be completed
        if (!challenge.Tags.includes("global")) {
            userData.Extensions.ChallengeProgression ??= {}

            userData.Extensions.ChallengeProgression[challenge.Id] ??= {
                CurrentState: "Start",
                State: {},
                Completed: false,
                Ticked: false,
            }

            userData.Extensions.ChallengeProgression[challenge.Id].Completed =
                true
        }

        // Always count the number of completions
        if (session.challengeContexts[challenge.Id]) {
            session.challengeContexts[challenge.Id].timesCompleted++
        }

        // If we have a Definition-scope with a Repeatable, we may want to restart it.
        // TODO: Figure out what Base/Delta means. For now if Repeatable is set, we restart the challenge.
        if (
            challenge.Definition.Repeatable &&
            session.challengeContexts[challenge.Id]
        ) {
            session.challengeContexts[challenge.Id].state = "Start"
        }

        controller.progressionService.grantProfileProgression(
            challenge.Xp ?? 0,
            challenge.Rewards?.MasteryXP ?? 0,
            challenge?.Drops ?? [],
            session,
            userData,
            gameVersion,
            challenge.LocationId,
        )

        this.hooks.onChallengeCompleted.call(userId, challenge, gameVersion)

        // Check if completing this challenge also completes any dependency trees depending on it
        for (const depTreeId of this._dependencyTree.get(gameVersion).keys()) {
            this.tryToCompleteChallenge(
                session,
                depTreeId,
                userData,
                challenge.Id,
                gameVersion,
            )
        }
    }
}<|MERGE_RESOLUTION|>--- conflicted
+++ resolved
@@ -220,11 +220,7 @@
      * Gets a challenge group by its parent location and group ID.
      * @param groupId The group ID of the challenge group.
      * @param location The parent location for this challenge group.
-<<<<<<< HEAD
-     * @param gameVersion The game version.
-=======
      * @param gameVersion The current game version.
->>>>>>> 2361bf3d
      * @returns A `SavedChallengeGroup` if such a group exists, or `undefined` if not.
      */
     getGroupByIdLoc(
@@ -358,11 +354,7 @@
      * Parse a challenge's context listeners into the format used internally.
      *
      * @param challenge The challenge.
-<<<<<<< HEAD
      * @param Context? the current context of the challenge.
-=======
-     * @param Context The context to use for parsing.
->>>>>>> 2361bf3d
      * @returns The context listener details.
      */
     protected static _parseContextListeners(
@@ -568,11 +560,7 @@
      *
      * @param filter The filter to use.
      * @param location The parent location whose challenges to get.
-<<<<<<< HEAD
-     * @param gameVersion The game version.
-=======
      * @param gameVersion The active game version.
->>>>>>> 2361bf3d
      * @returns A GroupIndexedChallengeLists containing the resulting challenge groups.
      */
     getGroupedChallengeLists(
@@ -865,13 +853,8 @@
 
     /**
      * Upon an event, updates the context for all challenges in a contract session. Challenges not in the session are ignored.
-<<<<<<< HEAD
-     * @param event  The event to handle.
-     * @param session  The contract session the event is for.
-=======
      * @param event The event to handle.
      * @param session The session.
->>>>>>> 2361bf3d
      */
     onContractEvent(
         event: ClientToServerEvent,
@@ -1216,18 +1199,6 @@
         userId: string,
         isDestination = false,
     ): CompiledChallengeTreeData {
-<<<<<<< HEAD
-        const allUnlockables = [
-            ...getVersionedConfig<Unlockable[]>(
-                "allunlockables",
-                gameVersion,
-                false,
-            ),
-            ...getConfig<Unlockable[]>("SniperUnlockables", false),
-        ]
-
-=======
->>>>>>> 2361bf3d
         const drops = challenge.Drops.map((e) =>
             getUnlockableById(e, gameVersion),
         ).filter(Boolean)
@@ -1384,11 +1355,7 @@
 
     /**
      * Checks if the conditions to complete a challenge are met. If so, calls `onChallengeCompleted` for it.
-<<<<<<< HEAD
      * @param session The contract session where the challenge was completed.
-=======
-     * @param session The contract session.
->>>>>>> 2361bf3d
      * @param challengeId The id of the challenge.
      * @param userData The profile of the user.
      * @param parentId A parent challenge of this challenge, the completion of which might cause this challenge to complete. Pass `undefined` if such a parent is unknown or doesn't exist.
