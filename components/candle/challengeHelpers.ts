/*
 *     The Peacock Project - a HITMAN server replacement.
 *     Copyright (C) 2021-2022 The Peacock Project Team
 *
 *     This program is free software: you can redistribute it and/or modify
 *     it under the terms of the GNU Affero General Public License as published by
 *     the Free Software Foundation, either version 3 of the License, or
 *     (at your option) any later version.
 *
 *     This program is distributed in the hope that it will be useful,
 *     but WITHOUT ANY WARRANTY; without even the implied warranty of
 *     MERCHANTABILITY or FITNESS FOR A PARTICULAR PURPOSE.  See the
 *     GNU Affero General Public License for more details.
 *
 *     You should have received a copy of the GNU Affero General Public License
 *     along with this program.  If not, see <https://www.gnu.org/licenses/>.
 */

import {
    ChallengeProgressionData,
    CompiledChallengeRewardData,
    CompiledChallengeRuntimeData,
    RegistryChallenge,
} from "../types/types"
import assert from "assert"

export function compileScoringChallenge(
    challenge: RegistryChallenge,
): CompiledChallengeRewardData {
    return {
        ChallengeId: challenge.Id,
        ChallengeName: challenge.Name,
        ChallengeDescription: challenge.Description,
        ChallengeImageUrl: challenge.ImageName,
        XPGain: challenge.Rewards?.MasteryXP || 0,
    }
}

export function compileRuntimeChallenge(
    challenge: RegistryChallenge,
    progression: ChallengeProgressionData,
): CompiledChallengeRuntimeData {
    return {
        // GetActiveChallengesAndProgression
        Challenge: {
            Id: challenge.Id,
            GroupId: challenge.inGroup,
            Name: challenge.Name,
            Type: challenge.RuntimeType || "contract",
            Description: challenge.Description,
            ImageName: challenge.ImageName,
            InclusionData: challenge.InclusionData || undefined,
            Definition: challenge.Definition,
            Tags: challenge.Tags,
            Drops: challenge.Drops,
            LastModified: "2021-01-06T23:00:32.0117635", // this is a lie 👍
            PlayableSince: null,
            PlayableUntil: null,
            Xp: challenge.Rewards.MasteryXP || 0,
            XpModifier: challenge.XpModifier || {},
        },
        Progression: progression,
    }
}

export enum ChallengeFilterType {
    None = "None",
    Contract = "Contract",
    Contracts = "Contracts",
    ParentLocation = "ParentLocation",
}

export type ChallengeFilterOptions =
    | {
          type: ChallengeFilterType.None
      }
    | {
          type: ChallengeFilterType.Contract
          contractId: string
          locationId: string
          locationParentId: string
          isEvergreen: boolean
      }
    | {
          type: ChallengeFilterType.Contracts
          contractIds: string[]
          locationId: string
          locationParentId: string
      }
    | {
          type: ChallengeFilterType.ParentLocation
          locationParentId: string
      }

function isChallengeInContract(
    contractId: string,
    locationId: string,
    locationParentId: string,
    challenge: RegistryChallenge,
) {
    assert.ok(contractId)
    assert.ok(locationId)
    assert.ok(locationParentId)
    if (!challenge) {
        return false
    }

    // is this for the current contract?
    const isForContract = (challenge.InclusionData?.ContractIds || []).includes(
        contractId,
    )

    // is this a location-wide challenge?
    const isForLocation = challenge.Type === "location"

    // is this for the current location?
    const isCurrentLocation =
        // is this challenge for the current parent location?
        challenge.ParentLocationId === locationParentId &&
        // and, is this challenge's location the current sub-location
        // or the parent location? (yup, that can happen)
        (challenge.LocationId === locationId ||
            challenge.LocationId === locationParentId)

    return isForContract || (isForLocation && isCurrentLocation)
}

export function filterChallenge(
    options: ChallengeFilterOptions,
    challenge: RegistryChallenge,
): boolean {
    switch (options.type) {
        case ChallengeFilterType.None:
            return true
        case ChallengeFilterType.Contract: {
<<<<<<< HEAD
            assert.ok(options.contractId)
            assert.ok(options.locationId)
            assert.ok(options.locationParentId)

            if (!challenge) {
                return false
            }

            if (
                challenge.LocationId === "LOCATION_PARENT_SNUG" &&
                options.isEvergreen
            ) {
                return true
            }

            // is this for the current contract?
            const isForContract = (
                challenge.InclusionData?.ContractIds || []
            ).includes(options.contractId)

            // is this a location-wide challenge?
            const isForLocation = challenge.Type === "location"

            // is this for the current location?
            const isCurrentLocation =
                // is this challenge for the current parent location?
                challenge.ParentLocationId === options.locationParentId &&
                // and, is this challenge's location the current sub-location
                // or the parent location? (yup, that can happen)
                (challenge.LocationId === options.locationId ||
                    challenge.LocationId === options.locationParentId)

            return isForContract || (isForLocation && isCurrentLocation)
=======
            return isChallengeInContract(
                options.contractId,
                options.locationId,
                options.locationParentId,
                challenge,
            )
        }
        case ChallengeFilterType.Contracts: {
            return options.contractIds.some((contractId) =>
                isChallengeInContract(
                    contractId,
                    options.locationId,
                    options.locationParentId,
                    challenge,
                ),
            )
>>>>>>> bfe82fe1
        }
        case ChallengeFilterType.ParentLocation:
            assert.ok(options.locationParentId)

            return (
                (challenge?.ParentLocationId || "") === options.locationParentId
            )
    }
}<|MERGE_RESOLUTION|>--- conflicted
+++ resolved
@@ -133,41 +133,6 @@
         case ChallengeFilterType.None:
             return true
         case ChallengeFilterType.Contract: {
-<<<<<<< HEAD
-            assert.ok(options.contractId)
-            assert.ok(options.locationId)
-            assert.ok(options.locationParentId)
-
-            if (!challenge) {
-                return false
-            }
-
-            if (
-                challenge.LocationId === "LOCATION_PARENT_SNUG" &&
-                options.isEvergreen
-            ) {
-                return true
-            }
-
-            // is this for the current contract?
-            const isForContract = (
-                challenge.InclusionData?.ContractIds || []
-            ).includes(options.contractId)
-
-            // is this a location-wide challenge?
-            const isForLocation = challenge.Type === "location"
-
-            // is this for the current location?
-            const isCurrentLocation =
-                // is this challenge for the current parent location?
-                challenge.ParentLocationId === options.locationParentId &&
-                // and, is this challenge's location the current sub-location
-                // or the parent location? (yup, that can happen)
-                (challenge.LocationId === options.locationId ||
-                    challenge.LocationId === options.locationParentId)
-
-            return isForContract || (isForLocation && isCurrentLocation)
-=======
             return isChallengeInContract(
                 options.contractId,
                 options.locationId,
@@ -184,7 +149,6 @@
                     challenge,
                 ),
             )
->>>>>>> bfe82fe1
         }
         case ChallengeFilterType.ParentLocation:
             assert.ok(options.locationParentId)
