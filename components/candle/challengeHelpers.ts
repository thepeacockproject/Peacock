/*
 *     The Peacock Project - a HITMAN server replacement.
 *     Copyright (C) 2021-2023 The Peacock Project Team
 *
 *     This program is free software: you can redistribute it and/or modify
 *     it under the terms of the GNU Affero General Public License as published by
 *     the Free Software Foundation, either version 3 of the License, or
 *     (at your option) any later version.
 *
 *     This program is distributed in the hope that it will be useful,
 *     but WITHOUT ANY WARRANTY; without even the implied warranty of
 *     MERCHANTABILITY or FITNESS FOR A PARTICULAR PURPOSE.  See the
 *     GNU Affero General Public License for more details.
 *
 *     You should have received a copy of the GNU Affero General Public License
 *     along with this program.  If not, see <https://www.gnu.org/licenses/>.
 */

import {
    ChallengeProgressionData,
    CompiledChallengeRewardData,
    CompiledChallengeRuntimeData,
    InclusionData,
    MissionManifest,
    RegistryChallenge,
} from "../types/types"
import assert from "assert"
import { SavedChallengeGroup } from "../types/challenges"
import { controller } from "../controller"
<<<<<<< HEAD
import { gameDifficulty } from "../utils"
=======
>>>>>>> 22d6b6d1

export function compileScoringChallenge(
    challenge: RegistryChallenge,
): CompiledChallengeRewardData {
    return {
        ChallengeId: challenge.Id,
        ChallengeName: challenge.Name,
        ChallengeDescription: challenge.Description,
        ChallengeImageUrl: challenge.ImageName,
        XPGain: challenge.Rewards?.MasteryXP || 0,
    }
}

export function compileRuntimeChallenge(
    challenge: RegistryChallenge,
    progression: ChallengeProgressionData,
): CompiledChallengeRuntimeData {
    return {
        // GetActiveChallengesAndProgression
        Challenge: {
            Id: challenge.Id,
            GroupId: challenge.inGroup,
            Name: challenge.Name,
            Type: challenge.RuntimeType || "contract",
            Description: challenge.Description,
            ImageName: challenge.ImageName,
            InclusionData: challenge.InclusionData || undefined,
            Definition: challenge.Definition,
            Tags: challenge.Tags,
            Drops: challenge.Drops,
            LastModified: "2021-01-06T23:00:32.0117635", // this is a lie 👍
            PlayableSince: null,
            PlayableUntil: null,
            Xp: challenge.Rewards.MasteryXP || 0,
            XpModifier: challenge.XpModifier || {},
        },
        Progression: progression,
    }
}

export enum ChallengeFilterType {
    None = "None",
    Contract = "Contract",
    /** Only used for the CAREER -> CHALLENGES page */
    Contracts = "Contracts",
}

export type ChallengeFilterOptions =
    | {
          type: ChallengeFilterType.None
      }
    | {
          type: ChallengeFilterType.Contract
          contractId: string
          locationId: string
          difficulty: number
      }
    | {
          type: ChallengeFilterType.Contracts
          contractIds: string[]
          locationId: string
      }

/**
 * Checks if the metadata of a contract matches the definition in the InclusionData of a challenge.
 * @param incData The inclusion data of the challenge in question. Will return true if this is null.
 * @param contract The contract in question.
 * @returns A boolean as the result.
 */
export function inclusionDataCheck(
    incData: InclusionData,
    contract: MissionManifest,
): boolean {
    if (!incData) return true

    return (
        incData.ContractIds?.includes(contract.Metadata.Id) ||
        incData.ContractTypes?.includes(contract.Metadata.Type) ||
        incData.Locations?.includes(contract.Metadata.Location) ||
        contract.Metadata?.Gamemodes?.some((r) =>
            incData.GameModes?.includes(r),
        )
    )
}

export function isChallengeForDifficulty(
    difficulty: number,
    challenge: RegistryChallenge,
): boolean {
    return (
        !challenge.DifficultyLevels ||
        challenge.DifficultyLevels.length === 0 ||
        gameDifficulty[challenge.DifficultyLevels[0]] <= difficulty
    )
}

/**
 * Judges whether a challenge should be included in the challenges list of a contract.
 * @requires The challenge and the contract share the same parent location.
 * @param contractId The id of the contract.
 * @param locationId The sublocation ID of the challenge.
 * @param difficulty The upper bound on the difficulty of the challenges to return.
 * @param challenge The challenge in question.
 * @param forCareer Whether the result is used to decide what is shown the CAREER -> CHALLENGES page. Defaulted to false.
 * @returns A boolean value, denoting the result.
 */
function isChallengeInContract(
    contractId: string,
    locationId: string,
    difficulty: number,
    challenge: RegistryChallenge,
    forCareer = false,
): boolean {
    assert.ok(contractId)
    assert.ok(locationId)
    if (!challenge) {
        return false
    }

    if (!isChallengeForDifficulty(difficulty, challenge)) {
        return false
    }

    if (
        locationId === "LOCATION_HOKKAIDO_SHIM_MAMUSHI" &&
        challenge.LocationId === "LOCATION_HOKKAIDO"
    ) {
        // Special case: winter festival has its own locationId, but for Hokkaido-wide challenges,
        // the locationId is "LOCATION_HOKKAIDO",  not "LOCATION_PARENT_HOKKAIDO".
        return true
    }

    if (challenge.Type === "global") {
        return inclusionDataCheck(
            // Global challenges should not be shown for "tutorial" missions unless for the career page,
            // despite the InclusionData somehow saying otherwise.
            forCareer
                ? challenge.InclusionData
                : {
                      ...challenge.InclusionData,
                      ContractTypes:
                          challenge.InclusionData.ContractTypes.filter(
                              (type) => type !== "tutorial",
                          ),
                  },
            controller.resolveContract(contractId),
        )
    }

    // Is this for the current contract?
    const isForContract = (challenge.InclusionData?.ContractIds || []).includes(
        contractId,
    )

    // Is this a location-wide challenge?
    // "location" is more widely used, but "parentlocation" is used in Ambrose and Berlin, as well as some "Discover XX" challenges.
    const isForLocation =
        challenge.Type === "location" || challenge.Type === "parentlocation"

    // Is this for the current location?
    const isCurrentLocation =
        // Is this challenge's location one of these things:
        // 1. The current sub-location, e.g. "LOCATION_COASTALTOWN_NIGHT". This is the most common.
        // 2. The parent location (yup, that can happen), e.g. "LOCATION_PARENT_HOKKAIDO" in Discover Hokkaido.
        challenge.LocationId === locationId ||
        challenge.LocationId === challenge.ParentLocationId

    return isForContract || (isForLocation && isCurrentLocation)
}

export function filterChallenge(
    options: ChallengeFilterOptions,
    challenge: RegistryChallenge,
): boolean {
    switch (options.type) {
        case ChallengeFilterType.None:
            return true
        case ChallengeFilterType.Contract: {
            return isChallengeInContract(
                options.contractId,
                options.locationId,
                options.difficulty,
                challenge,
            )
        }
        case ChallengeFilterType.Contracts: {
            return options.contractIds.some((contractId) =>
                isChallengeInContract(
                    contractId,
                    options.locationId,
                    gameDifficulty.master, // Get challenges of all difficulties
                    challenge,
                    true,
                ),
            )
        }
    }
}

/**
 * Merges the Challenge field two SavedChallengeGroup objects and returns a new object. Does not modify the original objects. For all the other fields, the values of g1 is used.
 * @param g1 One of the SavedChallengeGroup objects.
 * @param g2 The other SavedChallengeGroup object.
 * @returns A new object with the Challenge arrays merged.
 */
export function mergeSavedChallengeGroups(
    g1: SavedChallengeGroup,
    g2: SavedChallengeGroup,
): SavedChallengeGroup {
    return {
        ...g1,
        Challenges: [...(g1?.Challenges ?? []), ...(g2?.Challenges ?? [])],
    }
}<|MERGE_RESOLUTION|>--- conflicted
+++ resolved
@@ -27,10 +27,7 @@
 import assert from "assert"
 import { SavedChallengeGroup } from "../types/challenges"
 import { controller } from "../controller"
-<<<<<<< HEAD
 import { gameDifficulty } from "../utils"
-=======
->>>>>>> 22d6b6d1
 
 export function compileScoringChallenge(
     challenge: RegistryChallenge,
