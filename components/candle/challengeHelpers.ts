--- conflicted
+++ resolved
@@ -187,15 +187,12 @@
         )
     }
 
-<<<<<<< HEAD
     // Is this for the current contract or group contract?
-=======
-    // Is this for the current contract or contract type?
->>>>>>> 7f74ac73
     const isForContract = (challenge.InclusionData?.ContractIds || []).includes(
         contract.Metadata.Id,
     )
 
+    // Is this for the current contract type?
     // As of v6.1.0, this is only used for ET challenges.
     const isForContractType = (
         challenge.InclusionData?.ContractTypes || []
