/*
 *     The Peacock Project - a HITMAN server replacement.
 *     Copyright (C) 2021-2023 The Peacock Project Team
 *
 *     This program is free software: you can redistribute it and/or modify
 *     it under the terms of the GNU Affero General Public License as published by
 *     the Free Software Foundation, either version 3 of the License, or
 *     (at your option) any later version.
 *
 *     This program is distributed in the hope that it will be useful,
 *     but WITHOUT ANY WARRANTY; without even the implied warranty of
 *     MERCHANTABILITY or FITNESS FOR A PARTICULAR PURPOSE.  See the
 *     GNU Affero General Public License for more details.
 *
 *     You should have received a copy of the GNU Affero General Public License
 *     along with this program.  If not, see <https://www.gnu.org/licenses/>.
 */

import {
    ChallengeProgressionData,
    CompiledChallengeRewardData,
    CompiledChallengeRuntimeData,
    InclusionData,
    MissionManifest,
    RegistryChallenge,
} from "../types/types"
import assert from "assert"
import { SavedChallengeGroup } from "../types/challenges"
import { controller } from "../controller"
import { gameDifficulty } from "../utils"

export function compileScoringChallenge(
    challenge: RegistryChallenge,
): CompiledChallengeRewardData {
    return {
        ChallengeId: challenge.Id,
        ChallengeName: challenge.Name,
        ChallengeDescription: challenge.Description,
        ChallengeImageUrl: challenge.ImageName,
        XPGain: challenge.Rewards?.MasteryXP || 0,
    }
}

export function compileRuntimeChallenge(
    challenge: RegistryChallenge,
    progression: ChallengeProgressionData,
): CompiledChallengeRuntimeData {
    return {
        // GetActiveChallengesAndProgression
        Challenge: {
            Id: challenge.Id,
            GroupId: challenge.inGroup,
            Name: challenge.Name,
            Type: challenge.RuntimeType || "contract",
            Description: challenge.Description,
            ImageName: challenge.ImageName,
            InclusionData: challenge.InclusionData || undefined,
            Definition: challenge.Definition,
            Tags: challenge.Tags,
            Drops: challenge.Drops,
            LastModified: "2021-01-06T23:00:32.0117635", // this is a lie 👍
            PlayableSince: null,
            PlayableUntil: null,
            Xp: challenge.Rewards.MasteryXP || 0,
            XpModifier: challenge.XpModifier || {},
        },
        Progression: progression,
    }
}

export enum ChallengeFilterType {
    None = "None",
    Contract = "Contract",
    /** Only used for the CAREER -> CHALLENGES page */
    Contracts = "Contracts",
}

export type ChallengeFilterOptions =
    | {
          type: ChallengeFilterType.None
      }
    | {
          type: ChallengeFilterType.Contract
          contractId: string
          locationId: string
<<<<<<< HEAD
          isFeatured?: boolean
=======
          difficulty: number
>>>>>>> 1e6e9a8c
      }
    | {
          type: ChallengeFilterType.Contracts
          contractIds: string[]
          locationId: string
      }

/**
 * Checks if the metadata of a contract matches the definition in the InclusionData of a challenge.
 * @param incData The inclusion data of the challenge in question. Will return true if this is null.
 * @param contract The contract in question.
 * @returns A boolean as the result.
 */
export function inclusionDataCheck(
    incData: InclusionData,
    contract: MissionManifest,
): boolean {
    if (!incData) return true

    return (
        incData.ContractIds?.includes(contract.Metadata.Id) ||
        incData.ContractTypes?.includes(contract.Metadata.Type) ||
        incData.Locations?.includes(contract.Metadata.Location) ||
        contract.Metadata?.Gamemodes?.some((r) =>
            incData.GameModes?.includes(r),
        )
    )
}

export function isChallengeForDifficulty(
    difficulty: number,
    challenge: RegistryChallenge,
): boolean {
    return (
        !challenge.DifficultyLevels ||
        challenge.DifficultyLevels.length === 0 ||
        gameDifficulty[challenge.DifficultyLevels[0]] <= difficulty
    )
}

/**
 * Judges whether a challenge should be included in the challenges list of a contract.
 * @requires The challenge and the contract share the same parent location.
 * @param contractId The id of the contract.
 * @param locationId The sublocation ID of the challenge.
 * @param difficulty The upper bound on the difficulty of the challenges to return.
 * @param challenge The challenge in question.
 * @param forCareer Whether the result is used to decide what is shown the CAREER -> CHALLENGES page. Defaulted to false.
 * @returns A boolean value, denoting the result.
 */
function isChallengeInContract(
    contractId: string,
    locationId: string,
    difficulty: number,
    challenge: RegistryChallenge,
    forCareer = false,
): boolean {
    assert.ok(contractId)
    assert.ok(locationId)
    if (!challenge) {
        return false
    }

    if (!isChallengeForDifficulty(difficulty, challenge)) {
        return false
    }

    if (
        locationId === "LOCATION_HOKKAIDO_SHIM_MAMUSHI" &&
        challenge.LocationId === "LOCATION_HOKKAIDO"
    ) {
        // Special case: winter festival has its own locationId, but for Hokkaido-wide challenges,
        // the locationId is "LOCATION_HOKKAIDO",  not "LOCATION_PARENT_HOKKAIDO".
        return true
    }

    if (challenge.Type === "global") {
        return inclusionDataCheck(
            // Global challenges should not be shown for "tutorial" missions unless for the career page,
            // despite the InclusionData somehow saying otherwise.
            forCareer
                ? challenge.InclusionData
                : {
                      ...challenge.InclusionData,
                      ContractTypes:
                          challenge.InclusionData.ContractTypes.filter(
                              (type) => type !== "tutorial",
                          ),
                  },
            controller.resolveContract(contractId),
        )
    }

    // Is this for the current contract?
    const isForContract = (challenge.InclusionData?.ContractIds || []).includes(
        contractId,
    )

    // Is this a location-wide challenge?
    // "location" is more widely used, but "parentlocation" is used in Ambrose and Berlin, as well as some "Discover XX" challenges.
    const isForLocation =
        challenge.Type === "location" || challenge.Type === "parentlocation"

    // Is this for the current location?
    const isCurrentLocation =
        // Is this challenge's location one of these things:
        // 1. The current sub-location, e.g. "LOCATION_COASTALTOWN_NIGHT". This is the most common.
        // 2. The parent location (yup, that can happen), e.g. "LOCATION_PARENT_HOKKAIDO" in Discover Hokkaido.
        challenge.LocationId === locationId ||
        challenge.LocationId === challenge.ParentLocationId

    return isForContract || (isForLocation && isCurrentLocation)
}

export function filterChallenge(
    options: ChallengeFilterOptions,
    challenge: RegistryChallenge,
): boolean {
    switch (options.type) {
        case ChallengeFilterType.None:
            return true
        case ChallengeFilterType.Contract: {
            return isChallengeInContract(
                options.contractId,
                options.locationId,
                options.difficulty,
                challenge,
            )
        }
        case ChallengeFilterType.Contracts: {
            return options.contractIds.some((contractId) =>
                isChallengeInContract(
                    contractId,
                    options.locationId,
                    gameDifficulty.master, // Get challenges of all difficulties
                    challenge,
                    true,
                ),
            )
        }
    }
}

/**
 * Merges the Challenge field two SavedChallengeGroup objects and returns a new object. Does not modify the original objects. For all the other fields, the values of g1 is used.
 * @param g1 One of the SavedChallengeGroup objects.
 * @param g2 The other SavedChallengeGroup object.
 * @returns A new object with the Challenge arrays merged.
 */
export function mergeSavedChallengeGroups(
    g1: SavedChallengeGroup,
    g2: SavedChallengeGroup,
): SavedChallengeGroup {
    return {
        ...g1,
        Challenges: [...(g1?.Challenges ?? []), ...(g2?.Challenges ?? [])],
    }
}<|MERGE_RESOLUTION|>--- conflicted
+++ resolved
@@ -83,11 +83,8 @@
           type: ChallengeFilterType.Contract
           contractId: string
           locationId: string
-<<<<<<< HEAD
           isFeatured?: boolean
-=======
           difficulty: number
->>>>>>> 1e6e9a8c
       }
     | {
           type: ChallengeFilterType.Contracts
