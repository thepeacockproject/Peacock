/*
 *     The Peacock Project - a HITMAN server replacement.
 *     Copyright (C) 2021-2022 The Peacock Project Team
 *
 *     This program is free software: you can redistribute it and/or modify
 *     it under the terms of the GNU Affero General Public License as published by
 *     the Free Software Foundation, either version 3 of the License, or
 *     (at your option) any later version.
 *
 *     This program is distributed in the hope that it will be useful,
 *     but WITHOUT ANY WARRANTY; without even the implied warranty of
 *     MERCHANTABILITY or FITNESS FOR A PARTICULAR PURPOSE.  See the
 *     GNU Affero General Public License for more details.
 *
 *     You should have received a copy of the GNU Affero General Public License
 *     along with this program.  If not, see <https://www.gnu.org/licenses/>.
 */

import { Router } from "express"
import { fastClone, nilUuid, ServerVer, uuidRegex } from "../utils"
import { json as jsonMiddleware } from "body-parser"
import {
    enqueueEvent,
    getSession,
    newSession,
    registerObjectiveListener,
} from "../eventHandler"
import { controller } from "../controller"
import { getConfig } from "../configSwizzleManager"
import type {
    CreateFromParamsBody,
    GameChanger,
    MissionManifest,
    MissionManifestObjective,
    MissionStory,
    RequestWithJwt,
} from "../types/types"
import {
    contractIdToEscalationGroupId,
    getPlayEscalationInfo,
} from "./escalations/escalationService"
import { log, LogLevel } from "../loggingInterop"
import { randomUUID } from "crypto"
import {
    createTimeLimit,
    TargetCreator,
} from "../statemachines/contractCreation"
import { createSniperLoadouts } from "../menus/sniper"
import { GetForPlay2Body } from "../types/gameSchemas"
import assert from "assert"
<<<<<<< HEAD
import { getCpd } from "../evergreen"
=======
import { getUserData } from "components/databaseHandler"
>>>>>>> bfe82fe1

const contractRoutingRouter = Router()

contractRoutingRouter.post(
    "/GetForPlay2",
    jsonMiddleware(),
    async (req: RequestWithJwt<never, GetForPlay2Body>, res) => {
        if (!req.body.id || !uuidRegex.test(req.body.id)) {
            res.status(400).end()
            return // user sent some nasty info
        }

        const contractData = controller.resolveContract(req.body.id)

        if (!contractData) {
            log(
                LogLevel.ERROR,
                `Requested unknown contract in GetForPlay2: ${req.body.id}`,
            )
            res.status(404).end()
            return
        }

        const sniperloadouts = createSniperLoadouts(contractData)
        const loadoutData = {
            CharacterLoadoutData:
                sniperloadouts.length !== 0 ? sniperloadouts : null,
        }

        // Add escalation data to Contract data HERE
        contractData.Metadata = {
            ...contractData.Metadata,
            ...(await getPlayEscalationInfo(
                contractData.Metadata.Type === "escalation",
                req.jwt.unique_name,
                contractIdToEscalationGroupId(req.body.id),
                req.gameVersion,
            )),
            ...loadoutData,
            ...{
                OpportunityData: getContractOpportunityData(req, contractData),
            },
        }

        const contractSesh = {
            Contract: contractData,
            ContractSessionId: `${process.hrtime
                .bigint()
                .toString()}-${randomUUID()}`,
            ContractProgressionData: contractData.Metadata
                .UseContractProgressionData
                ? await getCpd(req.jwt.unique_name, contractData.Metadata.CpdId)
                : null,
        }

        if (
            contractData.Data.GameChangers &&
            contractData.Data.GameChangers.length > 0
        ) {
            type GCPConfig = Record<string, GameChanger>

            const gameChangerData: GCPConfig = {
                ...getConfig<GCPConfig>("GameChangerProperties", true),
                ...getConfig<GCPConfig>("PeacockGameChangerProperties", true),
                ...getConfig<GCPConfig>("EvergreenGameChangerProperties", true),
            }

            contractData.Data.GameChangerReferences =
                contractData.Data.GameChangerReferences || []

            for (const gameChangerId of contractData.Data.GameChangers) {
                if (
                    !Object.prototype.hasOwnProperty.call(
                        gameChangerData,
                        gameChangerId,
                    )
                ) {
                    log(
                        LogLevel.ERROR,
                        `GetForPlay has detected a missing GameChanger: ${gameChangerId}! This is a bug.`,
                    )
                }

                const gameChanger = gameChangerData[gameChangerId]
                gameChanger.Id = gameChangerId
                delete gameChanger.ObjectivesCategory

                if (
                    contractData.Data.GameChangerReferences.filter(
                        (value) => value.Id === gameChangerId,
                    ).length !== 0
                ) {
                    continue
                }

                // Push to GCR before changing for EG to be the same as official - AF
                contractData.Data.GameChangerReferences.push(gameChanger)

                contractData.Data.Bricks = [
                    ...(contractData.Data.Bricks ?? []),
                    ...(gameChanger.Resource ?? []),
                ]
                contractData.Data.Objectives = [
                    ...(contractData.Data.Objectives ?? []),
                    ...(gameChanger.Objectives.map((val) => {
                        if (contractData.Metadata.Type !== "evergreen")
                            return val

                        return {
                            ...val,
                            GameChangerName: gameChanger.Name,
                            IsPrestigeObjective:
                                gameChanger.IsPrestigeObjective ?? false,
                        }
                    }) ?? []),
                ]
            }
        }

        enqueueEvent(req.jwt.unique_name, {
            Version: ServerVer,
            IsReplicated: false,
            CreatedContract: null,
            Id: randomUUID(),
            Name: "ContractSessionMarker",
            UserId: nilUuid,
            ContractId: nilUuid,
            SessionId: null,
            ContractSessionId: contractSesh.ContractSessionId,
            Timestamp: 0.0,
            Value: {
                Currency: {
                    ContractPaymentAllowed: true,
                    ContractPayment: null,
                },
            },
            Origin: null,
        })

        res.json(contractSesh)
        newSession(
            contractSesh.ContractSessionId,
            contractSesh.Contract.Metadata.Id,
            req.jwt.unique_name,
            req.body.difficultyLevel!,
            req.gameVersion,
        )

        const theSession = getSession(req.jwt.unique_name)

        assert.ok(theSession, "Session should exist")

        for (const obj of contractData.Data.Objectives || []) {
            // register the objective as a tracked statemachine
            registerObjectiveListener(theSession, obj)
        }
    },
)

contractRoutingRouter.post(
    "/CreateFromParams",
    jsonMiddleware(),
    async (
        req: RequestWithJwt<Record<never, never>, CreateFromParamsBody>,
        res,
    ) => {
        const gameChangerData = getConfig<Record<string, GameChanger>>(
            "GameChangerProperties",
            true,
        )

        const objectives: MissionManifestObjective[] = []
        const gamechangers: string[] = []
        const sessionDetails = getSession(req.jwt.unique_name)

        if (!sessionDetails) {
            res.status(400).end()
            log(
                LogLevel.WARN,
                `CreateFromParams called without a valid session`,
            )
            return
        }

        // I'm using Math.ceil here to round the time to the nearest next full second
        // IOI servers don't do this, but that means that the displayed time in the objective
        // is not accurate with the actual time limit.
        // If you change this, also change it in menuData.ts
        const timeLimit = Math.ceil(
            (sessionDetails.timerEnd as number) -
                (sessionDetails.timerStart as number),
        )

        const contractData = controller.resolveContract(
            sessionDetails.contractId,
        )

        if (!contractData) {
            res.status(400).end()
            log(
                LogLevel.ERROR,
                `No such contract creation contract: ${sessionDetails.contractId}`,
            )
            return
        }

        req.body.creationData.Targets.forEach((target) => {
            if (!target.Selected) {
                return
            }

            objectives.push(...new TargetCreator(target).build())
        })

        req.body.creationData.ContractConditionIds.forEach(
            (contractConditionId) => {
                if (
                    Object.prototype.hasOwnProperty.call(
                        gameChangerData,
                        contractConditionId,
                    )
                ) {
                    gamechangers.push(contractConditionId)
                } else if (
                    contractConditionId ===
                    "1a596216-381e-4592-9798-26f156973942"
                ) {
                    // Optional time limit
                    objectives.push(createTimeLimit(timeLimit, true))
                } else if (
                    contractConditionId ===
                    "3d6f9119-7ec8-496f-ab4c-ed9757d976a4"
                ) {
                    // Mandatory time limit
                    objectives.push(createTimeLimit(timeLimit, false))
                }
            },
        )

        const theVersion = `${ServerVer._Major}.${ServerVer._Minor}.${ServerVer._Build}.${ServerVer._Revision}`

        const manifest: MissionManifest = {
            Data: {
                Objectives: objectives,
                GameChangers: gamechangers,
                Bricks: [],
            },
            Metadata: {
                Title: req.body.creationData.Title,
                Description: req.body.creationData.Description,
                Entitlements: contractData.Metadata.Entitlements,
                ScenePath: contractData.Metadata.ScenePath,
                Location: contractData.Metadata.Location,
                IsPublished: true,
                CreatorUserId: "fadb923c-e6bb-4283-a537-eb4d1150262e",
                GameVersion: theVersion,
                ServerVersion: theVersion,
                Type: "usercreated",
                Id: req.body.creationData.ContractId,
                PublicId: req.body.creationData.ContractPublicId,
                TileImage: `$($repository ${req.body.creationData.Targets[0]?.RepositoryId}).Image`,
                GroupObjectiveDisplayOrder: req.body.creationData.Targets.map(
                    (t) => ({
                        Id: t.RepositoryId,
                    }),
                ),
                CreationTimestamp: new Date().toISOString(),
            },
            UserData: {},
        }

        await controller.commitNewContract(manifest)
        res.json(manifest)
    },
)

contractRoutingRouter.post(
    "/GetContractOpportunities",
    jsonMiddleware(),
    (req: RequestWithJwt<never, { contractId: string }>, res) => {
        const contract = controller.resolveContract(req.body.contractId)
        res.json(getContractOpportunityData(req, contract))
    },
)

function getContractOpportunityData(
    req: RequestWithJwt,
    contract: MissionManifest,
): MissionStory[] {
    const userData = getUserData(req.jwt.unique_name, req.gameVersion)
    const result = []
    const missionStories = getConfig<Record<string, MissionStory>>(
        "MissionStories",
        false,
    )

    if (contract.Metadata.Opportunities) {
        for (const ms of contract.Metadata.Opportunities) {
            missionStories[ms].PreviouslyCompleted =
                ms in userData.Extensions.opportunityprogression
            const current = fastClone(missionStories[ms])
            delete current.Location
            result.push(current)
        }
    }

    return result
}

export { contractRoutingRouter }<|MERGE_RESOLUTION|>--- conflicted
+++ resolved
@@ -48,11 +48,8 @@
 import { createSniperLoadouts } from "../menus/sniper"
 import { GetForPlay2Body } from "../types/gameSchemas"
 import assert from "assert"
-<<<<<<< HEAD
 import { getCpd } from "../evergreen"
-=======
 import { getUserData } from "components/databaseHandler"
->>>>>>> bfe82fe1
 
 const contractRoutingRouter = Router()
 
