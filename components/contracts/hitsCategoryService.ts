/*
 *     The Peacock Project - a HITMAN server replacement.
 *     Copyright (C) 2021-2023 The Peacock Project Team
 *
 *     This program is free software: you can redistribute it and/or modify
 *     it under the terms of the GNU Affero General Public License as published by
 *     the Free Software Foundation, either version 3 of the License, or
 *     (at your option) any later version.
 *
 *     This program is distributed in the hope that it will be useful,
 *     but WITHOUT ANY WARRANTY; without even the implied warranty of
 *     MERCHANTABILITY or FITNESS FOR A PARTICULAR PURPOSE.  See the
 *     GNU Affero General Public License for more details.
 *
 *     You should have received a copy of the GNU Affero General Public License
 *     along with this program.  If not, see <https://www.gnu.org/licenses/>.
 */

import { HookMap, SyncHook } from "../hooksImpl"
import {
    ContractHistory,
    GameVersion,
    HitsCategoryCategory,
} from "../types/types"
import {
    contractIdToHitObject,
    controller,
    featuredContractGroups,
    preserveContracts,
} from "../controller"
import { getUserData, writeUserData } from "../databaseHandler"
import { orderedETs } from "./elusiveTargets"
<<<<<<< HEAD
import { fastClone } from "../utils"

/**
 * The filters supported for HitsCategories.
 * Supported for "MyPlaylist" "MyHistory" and "MyContracts".
 */
type ContractFilter = "default" | "all" | "completed" | "failed" | string
=======
import { userAuths } from "../officialServerAuth"
import { log, LogLevel } from "../loggingInterop"
import { fastClone, getRemoteService } from "../utils"
>>>>>>> 4a08faee

function paginate<Element>(
    elements: Element[],
    displayPerPage: number,
): Element[][] {
    const totalElementCount: number = elements.length
    const pageCount = Math.ceil(totalElementCount / displayPerPage)
    const pages: Element[][] = []
    let perPageArray: Element[] = []
    let index = 0
    let condition = 0
    let pendingDispatchCount = 0

    for (let i = 0; i < pageCount; i++) {
        if (i === 0) {
            index = 0
            condition = displayPerPage
        }

        for (let j = index; j < condition; j++) {
            if (!elements[j]) {
                break
            }

            perPageArray.push(elements[j])
        }

        pages.push(perPageArray)

        if (i === 0) {
            pendingDispatchCount = totalElementCount - perPageArray.length
        } else {
            pendingDispatchCount = pendingDispatchCount - perPageArray.length
        }

        if (pendingDispatchCount > 0) {
            if (pendingDispatchCount > displayPerPage) {
                index = index + displayPerPage
                condition = condition + displayPerPage
            } else {
                index = index + perPageArray.length
                condition = condition + pendingDispatchCount
            }
        }

        perPageArray = []
    }

    return pages
}

export class HitsCategoryService {
    /**
     * A hook map for all the hits categories.
     */
    public hitsCategories: HookMap<
        SyncHook<
            [
                /** contractIds */ string[],
                /** gameVersion */ GameVersion,
                /** userId */ string,
                /** filter */ ContractFilter,
            ]
        >
    >

    /**
     * Hits categories that should not be automatically paginated.
     */
    public paginationExempt = ["Elusive_Target_Hits", "Arcade", "Sniper"]
    public realtimeFetched = ["Trending", "MostPlayedLastWeek"]

    /**
     * The number of hits per page.
     */
    public hitsPerPage = 22

    constructor() {
        this.hitsCategories = new HookMap(() => new SyncHook())

        this._useDefaultHitsCategories()
    }

    /**
     * Enable the default hits categories.
     */
    _useDefaultHitsCategories(): void {
        const tapName = "HitsCategoryServiceImpl"

        this.hitsCategories.for("Sniper").tap(tapName, (contracts) => {
            contracts.push("ff9f46cf-00bd-4c12-b887-eac491c3a96d")
            contracts.push("00e57709-e049-44c9-a2c3-7655e19884fb")
            contracts.push("25b20d86-bb5a-4ebd-b6bb-81ed2779c180")
        })

        this.hitsCategories
            .for("Elusive_Target_Hits")
            .tap(tapName, (contracts) => {
                contracts.push(...orderedETs)
            })

        this.hitsCategories
            .for("MyContracts")
            .tap(tapName, (contracts, gameVersion, userId, filter) => {
                this.writeMyContracts(gameVersion, contracts, userId, filter)
            })

        this.hitsCategories
            .for("Featured")
            .tap(tapName, (contracts, gameVersion) => {
                const cagedBull = "ee0411d6-b3e7-4320-b56b-25c45d8a9d61"
                const clonedGroups = fastClone(featuredContractGroups)

                for (const fcGroup of clonedGroups) {
                    if (gameVersion === "h1" && fcGroup.includes(cagedBull)) {
                        fcGroup.splice(
                            fcGroup.findIndex((id) => id === cagedBull),
                            1,
                        )
                    }

                    contracts.push(...fcGroup)
                }
            })

        // My Favorites

        this.hitsCategories
            .for("MyPlaylist")
            .tap(tapName, (contracts, gameVersion, userId, filter) => {
                contracts.push(
                    ...this.getMyPlaylist(gameVersion, userId, filter),
                )
            })

        // My History

        this.hitsCategories
            .for("MyHistory")
            .tap(tapName, (contracts, gameVersion, userId, filter) => {
                contracts.push(
                    ...this.getMyHistory(gameVersion, userId, filter),
                )
            })

        // intentionally don't handle Arcade
    }

    private async fetchFromOfficial(
        categoryName: string,
        pageNumber: number,
        gameVersion: GameVersion,
        userId: string,
    ): Promise<HitsCategoryCategory> {
        const remoteService = getRemoteService(gameVersion)
        const user = userAuths.get(userId)

        if (!user) {
            log(LogLevel.WARN, `No authentication for user ${userId}!`)
            return undefined
        }

        const resp = await user._useService<{
            data: HitsCategoryCategory
        }>(
            `https://${remoteService}.hitman.io/profiles/page/HitsCategory?page=${pageNumber}&type=${categoryName}&mode=dataonly`,
            true,
        )
        const hits = resp.data.data.Data.Hits
        preserveContracts(
            hits.map(
                (hit) => hit.UserCentricContract.Contract.Metadata.PublicId,
            ),
        )

        // Stores the repo ID —— public ID lookup for the planning page to use.
        hits.forEach((hit) =>
            controller.contractIdToPublicId.set(
                hit.UserCentricContract.Contract.Metadata.Id,
                hit.UserCentricContract.Contract.Metadata.PublicId,
            ),
        )
        controller.storeIdToPublicId(hits.map((hit) => hit.UserCentricContract))

        return resp.data.data
    }

    /**
     * Writes the contracts array with the repoId of all contracts in the contracts folder that meet the player completion requirement specified by the type.
     * @param gameVersion The gameVersion the player is playing on.
     * @param contracts The array to write into.
     * @param userId The Id of the user.
     * @param type A filter for the contracts to fetch.
     */
    private writeMyContracts(
        gameVersion: GameVersion,
        contracts: string[],
        userId: string,
        type: ContractFilter,
    ): void {
        const userProfile = getUserData(userId, gameVersion)
        const played = userProfile?.Extensions.PeacockPlayedContracts

        for (const contract of controller.contracts.values()) {
            if (this.isContractOfType(played, type, contract.Metadata.Id)) {
                contracts.push(contract.Metadata.Id)
            }
        }
    }

    /**
     * Gets the contracts array with the repoId of all contracts of the specified type that is in the player's favorite list.
     * @param gameVersion The gameVersion the player is playing on.
     * @param userId The Id of the user.
     * @param type A filter for the contracts to fetch.
     * @returns The resulting array.
     */
    private getMyPlaylist(
        gameVersion: GameVersion,
        userId: string,
        type: ContractFilter,
    ): string[] {
        const userProfile = getUserData(userId, gameVersion)
        const played = userProfile?.Extensions.PeacockPlayedContracts
        const favs = userProfile?.Extensions.PeacockFavoriteContracts ?? []
        return favs.filter((id) => this.isContractOfType(played, type, id))
    }

    /**
     * This function will get or set the default filter of a category for a user, depending on the "type" passed.
     * If the type is "default", then it will get the default filter and return it.
     * Otherwise, it will set the default filter to the type passed, and return the type itself.
     * @param gameVersion The GameVersion that the user is playing on.
     * @param userId The ID of the user.
     * @param type The type of the filter.
     * @param category The category in question.
     * @returns The filter to use for this request.
     */
    private getOrSetDefaultFilter(
        gameVersion: GameVersion,
        userId: string,
        type: ContractFilter,
        category: string,
    ): string {
        const user = getUserData(userId, gameVersion)
        if (type === "default") {
            type = user.Extensions.gamepersistentdata.HitsFilterType[category]
        } else {
            user.Extensions.gamepersistentdata.HitsFilterType[category] = type
            writeUserData(userId, gameVersion)
        }
        return type
    }

    /**
     * Gets the contracts array with the repoId of all contracts of the specified type that the player has played before, sorted by LastPlayedTime.
     * @param gameVersion The gameVersion the player is playing on.
     * @param userId The Id of the user.
     * @param type A filter for the contracts to fetch.
     * @returns The resulting array.
     */
    private getMyHistory(
        gameVersion: GameVersion,
        userId: string,
        type: ContractFilter,
    ): string[] {
        const userProfile = getUserData(userId, gameVersion)
        const played = userProfile?.Extensions.PeacockPlayedContracts
        return Object.keys(played)
            .filter((id) => this.isContractOfType(played, type, id))
            .sort((a, b) => {
                return played[b].LastPlayedAt - played[a].LastPlayedAt
            })
    }

    /**
     * For a user, returns whether a contract is of the given type of completion.
     * @param played The user's played contracts.
     * @param type The type of completion in question.
     * @param contractId The id of the contract.
     * @returns A boolean, denoting the result.
     */
    private isContractOfType(
        played: {
            [contractId: string]: ContractHistory
        },
        type: ContractFilter,
        contractId: string,
    ): boolean {
        switch (type) {
            case "completed":
                return played[contractId]?.Completed
            case "failed":
                return (
                    played[contractId] !== undefined &&
                    played[contractId].Completed === undefined
                )
            case "all":
                return true
        }
    }

    /**
     * Generate a {@link HitsCategoryCategory} object for the current page.
     *
     * @param categoryName The hits category's ID (the key for the hooks map).
     * @param pageNumber The current page's number.
     * @param gameVersion The game version being used for the request.
     * @param userId The current user's ID.
     * @returns The {@link HitsCategoryCategory} object.
     */
    public async paginateHitsCategory(
        categoryName: string,
        pageNumber: number,
        gameVersion: GameVersion,
        userId: string,
<<<<<<< HEAD
    ): HitsCategoryCategory {
        const categoryTypes = categoryName.split("_")
        const category =
            categoryName === "Elusive_Target_Hits"
                ? categoryName
                : categoryTypes[0]
        let filter = categoryTypes.length === 2 ? categoryTypes[1] : "default"

        filter = this.getOrSetDefaultFilter(
            gameVersion,
            userId,
            filter,
            category,
        )

=======
    ): Promise<HitsCategoryCategory> {
        if (this.realtimeFetched.includes(categoryName)) {
            return await this.fetchFromOfficial(
                categoryName,
                pageNumber,
                gameVersion,
                userId,
            )
        }
>>>>>>> 4a08faee
        const hitsCategory: HitsCategoryCategory = {
            Category: category,
            Data: {
                Type: category,
                Hits: [],
                Page: pageNumber,
                HasMore: false,
            },
            CurrentSubType: undefined,
        }

        const hook = this.hitsCategories.for(category)

        const hits: string[] = []

        hook.call(hits, gameVersion, userId, filter)

        const hitObjectList = hits
            .map((id) => contractIdToHitObject(id, gameVersion, userId))
            .filter(Boolean)

        if (!this.paginationExempt.includes(category)) {
            const paginated = paginate(hitObjectList, this.hitsPerPage)

            hitsCategory.Data.Hits = paginated[pageNumber]
            hitsCategory.Data.HasMore = paginated.length > pageNumber + 1
            hitsCategory.CurrentSubType = `${category}_${filter}`
        } else {
            hitsCategory.Data.Hits = hitObjectList
            hitsCategory.CurrentSubType = category
        }

        return hitsCategory
    }
}

export const hitsCategoryService = new HitsCategoryService()<|MERGE_RESOLUTION|>--- conflicted
+++ resolved
@@ -30,19 +30,15 @@
 } from "../controller"
 import { getUserData, writeUserData } from "../databaseHandler"
 import { orderedETs } from "./elusiveTargets"
-<<<<<<< HEAD
-import { fastClone } from "../utils"
+import { userAuths } from "../officialServerAuth"
+import { log, LogLevel } from "../loggingInterop"
+import { fastClone, getRemoteService } from "../utils"
 
 /**
  * The filters supported for HitsCategories.
  * Supported for "MyPlaylist" "MyHistory" and "MyContracts".
  */
 type ContractFilter = "default" | "all" | "completed" | "failed" | string
-=======
-import { userAuths } from "../officialServerAuth"
-import { log, LogLevel } from "../loggingInterop"
-import { fastClone, getRemoteService } from "../utils"
->>>>>>> 4a08faee
 
 function paginate<Element>(
     elements: Element[],
@@ -359,23 +355,6 @@
         pageNumber: number,
         gameVersion: GameVersion,
         userId: string,
-<<<<<<< HEAD
-    ): HitsCategoryCategory {
-        const categoryTypes = categoryName.split("_")
-        const category =
-            categoryName === "Elusive_Target_Hits"
-                ? categoryName
-                : categoryTypes[0]
-        let filter = categoryTypes.length === 2 ? categoryTypes[1] : "default"
-
-        filter = this.getOrSetDefaultFilter(
-            gameVersion,
-            userId,
-            filter,
-            category,
-        )
-
-=======
     ): Promise<HitsCategoryCategory> {
         if (this.realtimeFetched.includes(categoryName)) {
             return await this.fetchFromOfficial(
@@ -385,7 +364,20 @@
                 userId,
             )
         }
->>>>>>> 4a08faee
+        const categoryTypes = categoryName.split("_")
+        const category =
+            categoryName === "Elusive_Target_Hits"
+                ? categoryName
+                : categoryTypes[0]
+        let filter = categoryTypes.length === 2 ? categoryTypes[1] : "default"
+
+        filter = this.getOrSetDefaultFilter(
+            gameVersion,
+            userId,
+            filter,
+            category,
+        )
+
         const hitsCategory: HitsCategoryCategory = {
             Category: category,
             Data: {
