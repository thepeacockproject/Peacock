/*
 *     The Peacock Project - a HITMAN server replacement.
 *     Copyright (C) 2021-2023 The Peacock Project Team
 *
 *     This program is free software: you can redistribute it and/or modify
 *     it under the terms of the GNU Affero General Public License as published by
 *     the Free Software Foundation, either version 3 of the License, or
 *     (at your option) any later version.
 *
 *     This program is distributed in the hope that it will be useful,
 *     but WITHOUT ANY WARRANTY; without even the implied warranty of
 *     MERCHANTABILITY or FITNESS FOR A PARTICULAR PURPOSE.  See the
 *     GNU Affero General Public License for more details.
 *
 *     You should have received a copy of the GNU Affero General Public License
 *     along with this program.  If not, see <https://www.gnu.org/licenses/>.
 */

import { HookMap, SyncHook } from "../hooksImpl"
import { GameVersion, HitsCategoryCategory } from "../types/types"
import {
    contractIdToHitObject,
    controller,
    featuredContractGroups,
    preserveContracts,
} from "../controller"
import { getUserData } from "../databaseHandler"
import { orderedETs } from "./elusiveTargets"
<<<<<<< HEAD
import { userAuths } from "components/officialServerAuth"
import { log, LogLevel } from "components/loggingInterop"
import { getRemoteService } from "components/utils"
=======
import { fastClone } from "components/utils"
>>>>>>> 2bea5ff2

function paginate<Element>(
    elements: Element[],
    displayPerPage: number,
): Element[][] {
    const totalElementCount: number = elements.length
    const pageCount = Math.ceil(totalElementCount / displayPerPage)
    const pages: Element[][] = []
    let perPageArray: Element[] = []
    let index = 0
    let condition = 0
    let pendingDispatchCount = 0

    for (let i = 0; i < pageCount; i++) {
        if (i === 0) {
            index = 0
            condition = displayPerPage
        }

        for (let j = index; j < condition; j++) {
            if (!elements[j]) {
                break
            }

            perPageArray.push(elements[j])
        }

        pages.push(perPageArray)

        if (i === 0) {
            pendingDispatchCount = totalElementCount - perPageArray.length
        } else {
            pendingDispatchCount = pendingDispatchCount - perPageArray.length
        }

        if (pendingDispatchCount > 0) {
            if (pendingDispatchCount > displayPerPage) {
                index = index + displayPerPage
                condition = condition + displayPerPage
            } else {
                index = index + perPageArray.length
                condition = condition + pendingDispatchCount
            }
        }

        perPageArray = []
    }

    return pages
}

export class HitsCategoryService {
    /**
     * A hook map for all the hits categories.
     */
    public hitsCategories: HookMap<
        SyncHook<
            [
                /** gameVersion */ GameVersion,
                /** contractIds */ string[],
                /** hitsCategory */ HitsCategoryCategory,
                /** userId */ string,
            ]
        >
    >

    /**
     * Hits categories that should not be automatically paginated.
     */
    public paginationExempt = ["Elusive_Target_Hits", "Arcade", "Sniper"]
    public realtimeFetched = ["Trending", "MostPlayedLastWeek"]

    /**
     * The number of hits per page.
     */
    public hitsPerPage = 22

    constructor() {
        this.hitsCategories = new HookMap(() => new SyncHook())

        this._useDefaultHitsCategories()
    }

    /**
     * Enable the default hits categories.
     */
    _useDefaultHitsCategories(): void {
        const tapName = "HitsCategoryServiceImpl"

        this.hitsCategories
            .for("Sniper")
            .tap(tapName, (gameVersion, contracts) => {
                contracts.push("ff9f46cf-00bd-4c12-b887-eac491c3a96d")
                contracts.push("00e57709-e049-44c9-a2c3-7655e19884fb")
                contracts.push("25b20d86-bb5a-4ebd-b6bb-81ed2779c180")
            })

        this.hitsCategories
            .for("Elusive_Target_Hits")
            .tap(tapName, (gameVersion, contracts) => {
                contracts.push(...orderedETs)
            })

        this.hitsCategories
            .for("MyContracts")
            .tap(tapName, (gameVersion, contracts, hitsCategory) => {
                hitsCategory.CurrentSubType = "MyContracts"

                for (const contract of controller.contracts.values()) {
                    contracts.push(contract.Metadata.Id)
                }
            })

        this.hitsCategories
            .for("Featured")
            .tap(tapName, (gameVersion, contracts) => {
                const cagedBull = "ee0411d6-b3e7-4320-b56b-25c45d8a9d61"
                const clonedGroups = fastClone(featuredContractGroups)

                for (const fcGroup of clonedGroups) {
                    if (gameVersion === "h1" && fcGroup.includes(cagedBull)) {
                        fcGroup.splice(
                            fcGroup.findIndex((id) => id === cagedBull),
                            1,
                        )
                    }

                    contracts.push(...fcGroup)
                }
            })

        this.hitsCategories
            .for("MyPlaylist")
            .tap(tapName, (gameVersion, contracts, hitsCategory, userId) => {
                const userProfile = getUserData(userId, gameVersion)
                const favs =
                    userProfile?.Extensions.PeacockFavoriteContracts ?? []

                contracts.push(...favs)

                hitsCategory.CurrentSubType = "MyPlaylist_all"
            })

        // intentionally don't handle Arcade
    }

    private async fetchFromOfficial(
        categoryName: string,
        pageNumber: number,
        gameVersion: GameVersion,
        userId: string,
    ): Promise<HitsCategoryCategory> {
        const remoteService = getRemoteService(gameVersion)
        const user = userAuths.get(userId)

        if (!user) {
            log(LogLevel.WARN, `No authentication for user ${userId}!`)
            return undefined
        }

        const resp = await user._useService<{
            data: HitsCategoryCategory
        }>(
            `https://${remoteService}.hitman.io/profiles/page/HitsCategory?page=${pageNumber}&type=${categoryName}&mode=dataonly`,
            true,
        )
        const hits = resp.data.data.Data.Hits
        preserveContracts(
            hits.map(
                (hit) => hit.UserCentricContract.Contract.Metadata.PublicId,
            ),
        )

        // Stores the repo ID —— public ID lookup for the planning page to use.
        hits.forEach((hit) =>
            controller.contractIdToPublicId.set(
                hit.UserCentricContract.Contract.Metadata.Id,
                hit.UserCentricContract.Contract.Metadata.PublicId,
            ),
        )
        controller.storeIdToPublicId(hits.map((hit) => hit.UserCentricContract))

        return resp.data.data
    }

    /**
     * Generate a {@link HitsCategoryCategory} object for the current page.
     *
     * @param categoryName The hits category's ID (the key for the hooks map).
     * @param pageNumber The current page's number.
     * @param gameVersion The game version being used for the request.
     * @param userId The current user's ID.
     * @returns The {@link HitsCategoryCategory} object.
     */
    public async paginateHitsCategory(
        categoryName: string,
        pageNumber: number,
        gameVersion: GameVersion,
        userId: string,
    ): Promise<HitsCategoryCategory> {
        if (this.realtimeFetched.includes(categoryName)) {
            return await this.fetchFromOfficial(
                categoryName,
                pageNumber,
                gameVersion,
                userId,
            )
        }
        const hitsCategory: HitsCategoryCategory = {
            Category: categoryName,
            Data: {
                Type: categoryName,
                Hits: [],
                Page: pageNumber,
                HasMore: false,
            },
            CurrentSubType: categoryName,
        }

        const hook = this.hitsCategories.for(categoryName)

        const hits: string[] = []

        hook.call(gameVersion, hits, hitsCategory, userId)

        const hitObjectList = hits
            .map((id) => contractIdToHitObject(id, gameVersion, userId))
            .filter(Boolean)

        if (!this.paginationExempt.includes(categoryName)) {
            const paginated = paginate(hitObjectList, this.hitsPerPage)

            // ts-expect-error Type things.
            hitsCategory.Data.Hits = paginated[pageNumber]
            hitsCategory.Data.HasMore = paginated.length > pageNumber + 1
        } else {
            // ts-expect-error Type things.
            hitsCategory.Data.Hits = hitObjectList
        }

        return hitsCategory
    }
}

export const hitsCategoryService = new HitsCategoryService()<|MERGE_RESOLUTION|>--- conflicted
+++ resolved
@@ -26,13 +26,9 @@
 } from "../controller"
 import { getUserData } from "../databaseHandler"
 import { orderedETs } from "./elusiveTargets"
-<<<<<<< HEAD
 import { userAuths } from "components/officialServerAuth"
 import { log, LogLevel } from "components/loggingInterop"
-import { getRemoteService } from "components/utils"
-=======
-import { fastClone } from "components/utils"
->>>>>>> 2bea5ff2
+import { fastClone, getRemoteService } from "components/utils"
 
 function paginate<Element>(
     elements: Element[],
