--- conflicted
+++ resolved
@@ -27,13 +27,9 @@
 import { generateUserCentric } from "./dataGen"
 import { controller, preserveContracts } from "../controller"
 import { createLocationsData } from "../menus/destinations"
-<<<<<<< HEAD
-import { getRemoteService } from "components/utils"
 import { userAuths } from "components/officialServerAuth"
 import { log, LogLevel } from "components/loggingInterop"
-=======
-import { contractCreationTutorialId } from "../utils"
->>>>>>> 2bea5ff2
+import { getRemoteService, contractCreationTutorialId } from "../utils"
 
 export function contractsModeHome(req: RequestWithJwt, res: Response): void {
     const contractsHomeTemplate = getConfig("ContractsTemplate", false)
