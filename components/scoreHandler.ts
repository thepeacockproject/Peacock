--- conflicted
+++ resolved
@@ -316,10 +316,6 @@
             },
             Challenges: Object.values(contractChallenges)
                 .flat()
-<<<<<<< HEAD
-                .filter((challengeData) => {
-                    const progression =
-=======
                 // FIXME: This behaviour may not be accurate to original server
                 .filter((challengeData) =>
                     controller.challengeService.fastGetIsCompleted(
@@ -329,13 +325,10 @@
                 )
                 .map((challengeData) =>
                     controller.challengeService.compileRegistryChallengeTreeData(
-                        challengeData,
->>>>>>> 485fa3dc
                         controller.challengeService.getPersistentChallengeProgression(
                             req.jwt.unique_name,
                             challengeData.Id,
                             req.gameVersion,
-<<<<<<< HEAD
                         )
                     return progression.Completed && !progression.Ticked
                 })
@@ -361,13 +354,6 @@
                         Drops: challengeData.Drops,
                     }
                 }),
-=======
-                        ),
-                        req.gameVersion,
-                        req.jwt.unique_name,
-                    ),
-                ),
->>>>>>> 485fa3dc
             Drops: [],
             OpportunityRewards: [], // ?
             CompletionData: generateCompletionData(
