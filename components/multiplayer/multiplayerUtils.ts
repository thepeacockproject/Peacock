/*
 *     The Peacock Project - a HITMAN server replacement.
 *     Copyright (C) 2021-2023 The Peacock Project Team
 *
 *     This program is free software: you can redistribute it and/or modify
 *     it under the terms of the GNU Affero General Public License as published by
 *     the Free Software Foundation, either version 3 of the License, or
 *     (at your option) any later version.
 *
 *     This program is distributed in the hope that it will be useful,
 *     but WITHOUT ANY WARRANTY; without even the implied warranty of
 *     MERCHANTABILITY or FITNESS FOR A PARTICULAR PURPOSE.  See the
 *     GNU Affero General Public License for more details.
 *
 *     You should have received a copy of the GNU Affero General Public License
 *     along with this program.  If not, see <https://www.gnu.org/licenses/>.
 */

import { ContractSession, GameVersion, UserProfile } from "../types/types"
import { randomUUID } from "crypto"
import { nilUuid } from "../utils"
import { log, LogLevel } from "../loggingInterop"
import assert from "assert"

import { getUnlockableById } from "../inventory"

export interface MultiplayerScore {
    Header?: {
        GameMode: "Ghost" | string
        Result: "Win" | "Loss" | string
    }
    Metadata?: Record<string, never>
    Data?: {
        Score: number
        OpponentScore: number
        PacifiedNpcs: number
        DisguisesUsed: number
        DisguisesRuined: number
        BodiesHidden: number
        UnnoticedKills: number
        KilledNpcs: number
        Deaths: number
        Duration: number | Date
    }
}

export function calculateMpScore(
    sessionDetails: ContractSession,
): MultiplayerScore {
    if (!sessionDetails.ghost) {
        throw new Error("no mp details on mp session")
    }

    return {
        Header: {
            GameMode: "Ghost",
            Result: sessionDetails.ghost.IsWinner ? "Win" : "Loss",
        },
        Metadata: {},
        Data: {
            Score: sessionDetails.ghost.Score,
            OpponentScore: sessionDetails.ghost.OpponentScore,
            PacifiedNpcs: [...sessionDetails.pacifications].filter(
                (id) =>
                    !sessionDetails.npcKills.has(id) &&
                    !sessionDetails.targetKills.has(id),
            ).length,
            DisguisesUsed: sessionDetails.disguisesUsed.size,
            DisguisesRuined: sessionDetails.disguisesRuined.size,
            BodiesHidden: sessionDetails.bodiesHidden.size,
            UnnoticedKills: sessionDetails.ghost.unnoticedKills,
            KilledNpcs:
                sessionDetails.npcKills.size + sessionDetails.crowdNpcKills,
            Deaths: sessionDetails.ghost.deaths,
            Duration: sessionDetails.duration,
        },
    }
}

export function getMultiplayerLoadoutData(
    userData: UserProfile,
    disguiseUnlockableId: string,
    gameVersion: GameVersion,
) {
<<<<<<< HEAD
    const allunlockables = getVersionedConfig<Unlockable[]>(
        "allunlockables",
        gameVersion,
        false,
    )

    const inventory = createInventory(userData.Id, gameVersion)

    let unlockable = inventory.find(
        (unlockable) =>
            unlockable.Unlockable.Id === disguiseUnlockableId &&
            unlockable.Unlockable.Type === "disguise",
    )?.Unlockable
=======
    let unlockable = getUnlockableById(disguiseUnlockableId, gameVersion)
>>>>>>> 2361bf3d

    if (!unlockable) {
        unlockable = getUnlockableById("TOKEN_OUTFIT_HITMANSUIT", gameVersion)

        assert.ok(unlockable)
    }

    unlockable.GameAsset = null
    unlockable.DisplayNameLocKey = `UI_${unlockable.Id}_NAME`

    return [
        {
            SlotName: "disguise",
            SlotId: "3",
            Recommended: {
                item: {
                    InstanceId: randomUUID(),
                    ProfileId: nilUuid,
                    Unlockable: unlockable,
                    Properties: {},
                },
                type: "disguise",
                owned: true,
            },
        },
    ]
}

export function encodePushMessage<T>(timestamp: bigint, message: T): string {
    const msgstr = JSON.stringify(message)
    const msglength = Buffer.byteLength(msgstr, "utf8")
    let totallength = msglength + 8 + 80 // using a fixed length of 8 for the timestamp for now...
    totallength += 4 - (totallength % 4) // pad to the nearest multiple of 4
    const output = Buffer.alloc(totallength)
    let offset = 0

    offset = output.writeUInt32LE(totallength, offset)
    // no idea what these first two chunks are for
    offset = output.writeUInt32LE(0x0000000c, offset)
    offset = output.writeUInt16LE(0x0008, offset)
    offset = output.writeUInt16LE(0x000e, offset)
    offset = output.writeUInt16LE(0x0007, offset)
    offset = output.writeUInt16LE(0x0008, offset)
    offset = output.writeUInt32LE(0x00000008, offset)
    offset = output.writeUInt32BE(0x00000002, offset)

    offset = output.writeUInt32LE(0x00000014, offset)
    offset = output.writeUInt16LE(0x0000, offset)
    offset = output.writeUInt16LE(0x000e, offset)
    offset = output.writeUInt16LE(0x0014, offset)
    offset = output.writeUInt16LE(0x0006, offset)
    offset = output.writeUInt16LE(0x0000, offset)
    offset = output.writeUInt16LE(0x0005, offset)
    offset = output.writeUInt16LE(0x0008, offset)
    offset = output.writeUInt16LE(0x000c, offset)
    offset = output.writeUInt32LE(0x0000000e, offset)
    offset = output.writeUInt32BE(0x00010300, offset)

    offset = output.writeUInt32LE(0x0c + 8, offset)
    offset = output.writeBigUInt64LE(timestamp, offset)
    offset = output.writeUInt16LE(0x0008, offset)
    offset = output.writeUInt16LE(0x000c, offset)
    offset = output.writeUInt16LE(0x0006, offset)
    offset = output.writeUInt16LE(0x0008, offset)
    offset = output.writeUInt32LE(0x00000008, offset)
    offset = output.writeUInt32BE(0x00008300, offset)

    offset = output.writeUInt32LE(0x04, offset)
    offset = output.writeUInt32LE(msglength, offset)
    offset = output.write(msgstr, offset, "utf8")

    if (PEACOCK_DEV) {
        log(LogLevel.DEBUG, `Encoded message offset: ${offset}`)
    }

    return output.toString("base64")
}<|MERGE_RESOLUTION|>--- conflicted
+++ resolved
@@ -82,25 +82,9 @@
     disguiseUnlockableId: string,
     gameVersion: GameVersion,
 ) {
-<<<<<<< HEAD
-    const allunlockables = getVersionedConfig<Unlockable[]>(
-        "allunlockables",
-        gameVersion,
-        false,
-    )
+    let unlockable = getUnlockableById(disguiseUnlockableId, gameVersion)
 
-    const inventory = createInventory(userData.Id, gameVersion)
-
-    let unlockable = inventory.find(
-        (unlockable) =>
-            unlockable.Unlockable.Id === disguiseUnlockableId &&
-            unlockable.Unlockable.Type === "disguise",
-    )?.Unlockable
-=======
-    let unlockable = getUnlockableById(disguiseUnlockableId, gameVersion)
->>>>>>> 2361bf3d
-
-    if (!unlockable) {
+    if (!unlockable || unlockable.Unlockable.Type !== "disguise") {
         unlockable = getUnlockableById("TOKEN_OUTFIT_HITMANSUIT", gameVersion)
 
         assert.ok(unlockable)
