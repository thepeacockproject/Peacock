/*
 *     The Peacock Project - a HITMAN server replacement.
 *     Copyright (C) 2021-2023 The Peacock Project Team
 *
 *     This program is free software: you can redistribute it and/or modify
 *     it under the terms of the GNU Affero General Public License as published by
 *     the Free Software Foundation, either version 3 of the License, or
 *     (at your option) any later version.
 *
 *     This program is distributed in the hope that it will be useful,
 *     but WITHOUT ANY WARRANTY; without even the implied warranty of
 *     MERCHANTABILITY or FITNESS FOR A PARTICULAR PURPOSE.  See the
 *     GNU Affero General Public License for more details.
 *
 *     You should have received a copy of the GNU Affero General Public License
 *     along with this program.  If not, see <https://www.gnu.org/licenses/>.
 */

import {
    ContextScopedStorageLocation,
<<<<<<< HEAD
    GameVersion,
=======
    InclusionData,
>>>>>>> 4a08faee
    MissionManifestObjective,
} from "./types"

export interface SavedChallenge {
    Id: string
    Name: string
    ImageName: string
    Description: string
    Rewards: {
        MasteryXP: number
    }
    Drops: string[]
    IsPlayable: boolean
    IsLocked: boolean
    HideProgression: boolean
    CategoryName: string
    Icon: string
    LocationId: string
    ParentLocationId: string
    Type: "Hit" | string
    RuntimeType: "contract" | string
    XpModifier?: unknown
    DifficultyLevels: string[]
    Definition: MissionManifestObjective["Definition"] & {
        Scope: ContextScopedStorageLocation
    }
    Tags: string[]
    InclusionData?: InclusionData
}

export interface SavedChallengeGroup {
    Name: string
    Image: string
    Icon: string
    CategoryId: string
    Description: string
    Challenges: SavedChallenge[]
}

export interface ChallengePackage {
    groups: SavedChallengeGroup[]
    meta: {
        /**
         * The parent location.
         */
        Location: string
        GameVersion: GameVersion
    }
}

export type ProfileChallengeData = {
    Ticked: boolean
    Completed: boolean
    // eslint-disable-next-line @typescript-eslint/no-explicit-any
    State: any
}<|MERGE_RESOLUTION|>--- conflicted
+++ resolved
@@ -18,11 +18,8 @@
 
 import {
     ContextScopedStorageLocation,
-<<<<<<< HEAD
     GameVersion,
-=======
     InclusionData,
->>>>>>> 4a08faee
     MissionManifestObjective,
 } from "./types"
 
