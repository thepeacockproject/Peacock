--- conflicted
+++ resolved
@@ -372,13 +372,10 @@
             __stats?: unknown
             PersistentBool: Record<string, unknown>
         }
-<<<<<<< HEAD
         CPD: CPDStore
-=======
         opportunityprogression: {
             [opportunityId: RepositoryId]: boolean
         }
->>>>>>> d95553bd
     }
     ETag: string | null
     Gamertag: string
