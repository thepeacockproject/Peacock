/*
 *     The Peacock Project - a HITMAN server replacement.
 *     Copyright (C) 2021-2023 The Peacock Project Team
 *
 *     This program is free software: you can redistribute it and/or modify
 *     it under the terms of the GNU Affero General Public License as published by
 *     the Free Software Foundation, either version 3 of the License, or
 *     (at your option) any later version.
 *
 *     This program is distributed in the hope that it will be useful,
 *     but WITHOUT ANY WARRANTY; without even the implied warranty of
 *     MERCHANTABILITY or FITNESS FOR A PARTICULAR PURPOSE.  See the
 *     GNU Affero General Public License for more details.
 *
 *     You should have received a copy of the GNU Affero General Public License
 *     along with this program.  If not, see <https://www.gnu.org/licenses/>.
 */

import { existsSync, readFileSync, unlinkSync, writeFileSync } from "fs"
import type { Flags } from "./types/types"
import { log, LogLevel } from "./loggingInterop"
import { parse } from "js-ini"
import type { IIniObject } from "js-ini/lib/interfaces/ini-object"

let flags: IIniObject = {}

const defaultFlags: Flags = {
    discordRp: {
        desc: "Toggle Discord rich presence on or off.",
        default: false,
    },
    discordRpAppTime: {
        desc: "For Discord Rich Presence, if set to false, the time playing the current level will be shown, and if set to true, the total time using Peacock will be shown.",
        default: false,
    },
    liveSplit: {
        desc: "Toggle LiveSplit support on or off",
        default: false,
    },
    autoSplitterCampaign: {
        desc: "Which (main) campaign to use for the AutoSplitter. Can be set to 1, 2, 3, or 'trilogy'.",
        default: "trilogy",
    },
    autoSplitterRacetimegg: {
        desc: "When set to true, autosplitter is set in a special mode for use with livesplit integration for racetime.gg realtime races.",
        default: false,
    },
    autoSplitterForceSilentAssassin: {
        desc: "When set to true, the autosplitter will only accept missions completed with silent assassin to be valid completions. When false, any completion will split.",
        default: true,
    },
    jokes: {
        desc: "The Peacock server window will tell you a joke on startup if this is set to true.",
        default: false,
    },
    leaderboardsHost: {
        desc: "Please do not modify - intended for development only",
        default: "https://backend.rdil.rocks",
    },
    leaderboards: {
        desc: "Allow your times to be submitted to the ingame leaderboards. If you do not want your times on the leaderboards, change this to false.",
        default: true,
    },
    updateChecking: {
        desc: "Allow Peacock to check for updates on startup.",
        default: true,
    },
    loadoutSaving: {
        desc: "Default loadout mode - either PROFILES (loadout profiles) or LEGACY for per-user saving",
        default: "PROFILES",
    },
    elusivesAreShown: {
        desc: "Show elusive targets in instinct like normal targets would appear on normal missions. (for speedrunners who are submitting to speedrun.com, just as a reminder, this tool is for practice only!)",
        default: false,
    },
    imageLoading: {
        desc: "How images are loaded. SAVEASREQUESTED will fetch images from online when needed (and save them in the images folder), ONLINE will fetch them without saving, and OFFLINE will load them from the image folder",
        default: "SAVEASREQUESTED",
    },
    overrideFrameworkChecks: {
        desc: "Forcibly disable installed mod checks",
        default: false,
    },
    experimentalHMR: {
        desc: "[Experimental] Toggle hot reloading of contracts",
        default: false,
    },
    developmentPluginDevHost: {
        desc: "[Development - Workspace required] Toggle loading of plugins with a .ts/.cts extension inside the /plugins folder",
        default: false,
    },
    developmentAllowRuntimeRestart: {
        desc: "[Development] When set to true, it will be possible to restart Peacock while the game is running and connected.",
        default: false,
    },
    developmentLogRequests: {
        desc: "[Development] When set to true, will log the body of all requests the game makes. This can cause huge log files!",
        default: false,
    },
    legacyContractDownloader: {
        desc: "When set to true, the official servers will be used for contract downloading in H3, which only works for the platform you are playing on. When false, the HITMAPS servers will be used instead. Note that this option only pertains to H3. Official servers will be used for H1 and H2 regardless of the value of this option.",
        default: false,
    },
    gameplayUnlockAllShortcuts: {
        desc: "When set to true, all shortcuts will always be unlocked.",
        default: false,
    },
    gameplayUnlockAllFreelancerMasteries: {
        desc: "When set to true, all Freelancer unlocks will always be available.",
        default: false,
    },
<<<<<<< HEAD
    elusivesEnableSaving: {
        desc: 'When set to true, elusive target missions will share the same restarting/replanning/saving rules with normal missions, but the "Elusive Target [Location]" challenges will not be completable. These challenges will only be completable when this option is set to false.',
        default: false,
=======
    mapDiscoveryState: {
        desc: 'Decides what to do with the discovery state of the maps. REVEALED will reset all map locations to discovered, CLOUDED will reset all maps to undiscovered, and KEEP will keep your current discovery state. Note that these actions will take effect every time you connect to Peacock. Your progress of the "Discover [Location]" challenges will not be affected by this option.',
        default: "KEEP",
    },
    enableMasteryProgression: {
        desc: "When set to false, mastery progression will be disabled and all unlockables will be awarded at the beginning",
        default: true,
>>>>>>> 21b3663c
    },
}

const OLD_FLAGS_FILE = "flags.json5"
const NEW_FLAGS_FILE = "options.ini"

/**
 * Get a flag from the flag file.
 *
 * @param flagId The flag's name.
 * @returns The flag's value.
 */
export function getFlag(flagId: string): string | boolean | number {
    return (
        (flags[flagId] as string | boolean | number) ??
        defaultFlags[flagId].default
    )
}

/**
 * At this point, you may be asking "what on Earth does this do?" - I completely understand.
 *
 * It should do something along the lines of generating a string that is the flags
 * file with the appropriate comments (js-ini's stringify doesn't support them),
 * and all the flags will either be the default value, or what they are set to already.
 */
const makeFlagsIni = (
    _flags: IIniObject | { desc: string; default: string }[],
): string =>
    Object.keys(defaultFlags)
        .map((flagId) => {
            return `; ${defaultFlags[flagId].desc}
${flagId} = ${_flags[flagId]}`
        })
        .join("\n\n")

/**
 * Loads all flags.
 */
export function loadFlags(): void {
    // somebody please, clean this method up, I hate it
    if (existsSync(OLD_FLAGS_FILE)) {
        log(
            LogLevel.WARN,
            "The flags file (flags.json5) has been revamped in the latest Peacock version, and we had to remove your settings.",
        )
        log(
            LogLevel.INFO,
            "You can take a look at the new options.ini file, which includes descriptions and more!",
        )

        unlinkSync(OLD_FLAGS_FILE)
    }

    if (!existsSync(NEW_FLAGS_FILE)) {
        const allTheFlags = {}

        Object.keys(defaultFlags).forEach((f) => {
            allTheFlags[f] = defaultFlags[f].default
        })

        const ini = makeFlagsIni(allTheFlags)

        writeFileSync(NEW_FLAGS_FILE, ini)
    }

    flags = parse(readFileSync(NEW_FLAGS_FILE).toString())

    Object.keys(defaultFlags).forEach((key) => {
        if (!Object.prototype.hasOwnProperty.call(flags, key)) {
            flags[key] = defaultFlags[key].default
        }
    })

    writeFileSync(NEW_FLAGS_FILE, makeFlagsIni(flags))

    log(LogLevel.DEBUG, "Loaded flags.")
}

/**
 * Get the values of all flags. Only intended for debugging purposes, since this could cause memory issues.
 *
 * @internal
 * @return The flags.
 */
export function getAllFlags(): IIniObject {
    return flags
}<|MERGE_RESOLUTION|>--- conflicted
+++ resolved
@@ -109,11 +109,10 @@
         desc: "When set to true, all Freelancer unlocks will always be available.",
         default: false,
     },
-<<<<<<< HEAD
     elusivesEnableSaving: {
         desc: 'When set to true, elusive target missions will share the same restarting/replanning/saving rules with normal missions, but the "Elusive Target [Location]" challenges will not be completable. These challenges will only be completable when this option is set to false.',
         default: false,
-=======
+    },
     mapDiscoveryState: {
         desc: 'Decides what to do with the discovery state of the maps. REVEALED will reset all map locations to discovered, CLOUDED will reset all maps to undiscovered, and KEEP will keep your current discovery state. Note that these actions will take effect every time you connect to Peacock. Your progress of the "Discover [Location]" challenges will not be affected by this option.',
         default: "KEEP",
@@ -121,7 +120,6 @@
     enableMasteryProgression: {
         desc: "When set to false, mastery progression will be disabled and all unlockables will be awarded at the beginning",
         default: true,
->>>>>>> 21b3663c
     },
 }
 
