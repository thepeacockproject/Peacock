/*
 *     The Peacock Project - a HITMAN server replacement.
 *     Copyright (C) 2021-2023 The Peacock Project Team
 *
 *     This program is free software: you can redistribute it and/or modify
 *     it under the terms of the GNU Affero General Public License as published by
 *     the Free Software Foundation, either version 3 of the License, or
 *     (at your option) any later version.
 *
 *     This program is distributed in the hope that it will be useful,
 *     but WITHOUT ANY WARRANTY; without even the implied warranty of
 *     MERCHANTABILITY or FITNESS FOR A PARTICULAR PURPOSE.  See the
 *     GNU Affero General Public License for more details.
 *
 *     You should have received a copy of the GNU Affero General Public License
 *     along with this program.  If not, see <https://www.gnu.org/licenses/>.
 */

import { existsSync, readFileSync, unlinkSync, writeFileSync } from "fs"
import type { Flags } from "./types/types"
import { log, LogLevel } from "./loggingInterop"
import { parse } from "js-ini"
import type { IIniObject } from "js-ini/lib/interfaces/ini-object"

let flags: IIniObject = {}

const defaultFlags: Flags = {
    gameplayUnlockAllShortcuts: {
        desc: "[Gameplay] When set to true, all shortcuts will always be unlocked.",
        default: false,
    },
    gameplayUnlockAllFreelancerMasteries: {
        desc: "[Gameplay] When set to true, all Freelancer unlocks will always be available.",
        default: false,
    },
    mapDiscoveryState: {
        desc: '[Gameplay] Decides what to do with the discovery state of the maps. REVEALED will reset all map locations to discovered, CLOUDED will reset all maps to undiscovered, and KEEP will keep your current discovery state. Note that these actions will take effect every time you connect to Peacock. Your progress of the "Discover [Location]" challenges will not be affected by this option.',
        default: "KEEP",
    },
    enableMasteryProgression: {
        desc: "[Gameplay] When set to false, mastery progression will be disabled and all unlockables will be awarded at the beginning",
        default: true,
    },
    elusivesAreShown: {
        desc: "[Gameplay] Show elusive targets in instinct like normal targets would appear on normal missions. (for speedrunners who are submitting to speedrun.com, just as a reminder, this tool is for practice only!)",
        default: false,
    },
    jokes: {
        desc: "[Services] The Peacock server window will tell you a joke on startup if this is set to true.",
        default: false,
    },
    leaderboards: {
        desc: "[Services] Allow your times to be submitted to the ingame leaderboards. If you do not want your times on the leaderboards, change this to false.",
        default: true,
    },
    updateChecking: {
        desc: "[Services] Allow Peacock to check for updates on startup.",
        default: true,
    },
    loadoutSaving: {
        desc: "[Services] Default loadout mode - either PROFILES (loadout profiles) or LEGACY for per-user saving",
        default: "PROFILES",
    },
    legacyContractDownloader: {
        desc: "[Services] When set to true, the official servers will be used for contract downloading in H3, which only works for the platform you are playing on. When false, the HITMAPS servers will be used instead. Note that this option only pertains to H3. Official servers will be used for H1 and H2 regardless of the value of this option.",
        default: false,
    },
    imageLoading: {
        desc: "[Services] How images are loaded. SAVEASREQUESTED will fetch images from online when needed (and save them in the images folder), ONLINE will fetch them without saving, and OFFLINE will load them from the image folder",
        default: "SAVEASREQUESTED",
    },
    liveSplit: {
        desc: "[Splitter] Toggle LiveSplit support on or off",
        default: false,
    },
    autoSplitterCampaign: {
        desc: "[Splitter] Which (main) campaign to use for the AutoSplitter. Can be set to 1, 2, 3, or 'trilogy'.",
        default: "trilogy",
    },
    autoSplitterRacetimegg: {
        desc: "[Splitter] When set to true, autosplitter is set in a special mode for use with livesplit integration for racetime.gg realtime races.",
        default: false,
    },
    autoSplitterForceSilentAssassin: {
        desc: "[Splitter] When set to true, the autosplitter will only accept missions completed with silent assassin to be valid completions. When false, any completion will split.",
        default: true,
    },
    discordRp: {
        desc: "[Discord] Toggle Discord rich presence on or off.",
        default: false,
    },
    discordRpAppTime: {
        desc: "[Discord] For Discord Rich Presence, if set to false, the time playing the current level will be shown, and if set to true, the total time using Peacock will be shown.",
        default: false,
    },
    overrideFrameworkChecks: {
        desc: "[Modding] Forcibly disable installed mod checks",
        default: false,
    },
    experimentalHMR: {
        desc: "[Experimental] Toggle hot reloading of contracts",
        default: false,
    },
    developmentPluginDevHost: {
        desc: "[Development - Workspace required] Toggle loading of plugins with a .ts/.cts extension inside the /plugins folder",
        default: false,
    },
    developmentAllowRuntimeRestart: {
        desc: "[Development] When set to true, it will be possible to restart Peacock while the game is running and connected.",
        default: false,
    },
    leaderboardsHost: {
        desc: "[Development] Please do not modify - intended for development only",
        default: "https://backend.rdil.rocks",
    },
    developmentLogRequests: {
        desc: "[Development] When set to true, will log the body of all requests the game makes. This can cause huge log files!",
        default: false,
    },
<<<<<<< HEAD
=======
    legacyContractDownloader: {
        desc: "When set to true, the official servers will be used for contract downloading in H3, which only works for the platform you are playing on. When false, the HITMAPS servers will be used instead. Note that this option only pertains to H3. Official servers will be used for H1 and H2 regardless of the value of this option.",
        default: false,
    },
    gameplayUnlockAllShortcuts: {
        desc: "When set to true, all shortcuts will always be unlocked.",
        default: false,
    },
    gameplayUnlockAllFreelancerMasteries: {
        desc: "When set to true, all Freelancer unlocks will always be available.",
        default: false,
    },
    legacyElusivesEnableSaving: {
        desc: 'When set to true, playing elusive target missions in Hitman 2016 will share the same restarting/replanning/saving rules with normal missions, but the "Elusive Target [Location]" challenges will not be completable. These challenges will only be completable when this option is set to false.',
        default: false,
    },
    mapDiscoveryState: {
        desc: 'Decides what to do with the discovery state of the maps. REVEALED will reset all map locations to discovered, CLOUDED will reset all maps to undiscovered, and KEEP will keep your current discovery state. Note that these actions will take effect every time you connect to Peacock. Your progress of the "Discover [Location]" challenges will not be affected by this option.',
        default: "KEEP",
    },
    enableMasteryProgression: {
        desc: "When set to false, mastery progression will be disabled and all unlockables will be awarded at the beginning",
        default: true,
    },
    getDefaultSuits: {
        desc: `[Gameplay] Set this to true to add all the default starting suits to your inventory. Note: If you set both this and "enableMasteryProgression" to "true" at the same time, a starting suit that is also the unlock for a challenge/mastery will be locked behind its challenge/mastery.`,
        default: false,
    },
>>>>>>> 093de15e
}

const OLD_FLAGS_FILE = "flags.json5"
const NEW_FLAGS_FILE = "options.ini"

/**
 * Get a flag from the flag file.
 *
 * @param flagId The flag's name.
 * @returns The flag's value.
 */
export function getFlag(flagId: string): string | boolean | number {
    return (
        (flags[flagId] as string | boolean | number) ??
        defaultFlags[flagId].default
    )
}

/**
 * At this point, you may be asking "what on Earth does this do?" - I completely understand.
 *
 * It should do something along the lines of generating a string that is the flags
 * file with the appropriate comments (js-ini's stringify doesn't support them),
 * and all the flags will either be the default value, or what they are set to already.
 */
const makeFlagsIni = (
    _flags: IIniObject | { desc: string; default: string }[],
): string =>
    Object.keys(defaultFlags)
        .map((flagId) => {
            return `; ${defaultFlags[flagId].desc}
${flagId} = ${_flags[flagId]}`
        })
        .join("\n\n")

/**
 * Loads all flags.
 */
export function loadFlags(): void {
    // somebody please, clean this method up, I hate it
    if (existsSync(OLD_FLAGS_FILE)) {
        log(
            LogLevel.WARN,
            "The flags file (flags.json5) has been revamped in the latest Peacock version, and we had to remove your settings.",
        )
        log(
            LogLevel.INFO,
            "You can take a look at the new options.ini file, which includes descriptions and more!",
        )

        unlinkSync(OLD_FLAGS_FILE)
    }

    if (!existsSync(NEW_FLAGS_FILE)) {
        const allTheFlags = {}

        Object.keys(defaultFlags).forEach((f) => {
            allTheFlags[f] = defaultFlags[f].default
        })

        const ini = makeFlagsIni(allTheFlags)

        writeFileSync(NEW_FLAGS_FILE, ini)
    }

    flags = parse(readFileSync(NEW_FLAGS_FILE).toString())

    Object.keys(defaultFlags).forEach((key) => {
        if (!Object.prototype.hasOwnProperty.call(flags, key)) {
            flags[key] = defaultFlags[key].default
        }
    })

    writeFileSync(NEW_FLAGS_FILE, makeFlagsIni(flags))

    log(LogLevel.DEBUG, "Loaded flags.")
}

/**
 * Get the values of all flags. Only intended for debugging purposes, since this could cause memory issues.
 *
 * @internal
 * @return The flags.
 */
export function getAllFlags(): IIniObject {
    return flags
}<|MERGE_RESOLUTION|>--- conflicted
+++ resolved
@@ -117,37 +117,14 @@
         desc: "[Development] When set to true, will log the body of all requests the game makes. This can cause huge log files!",
         default: false,
     },
-<<<<<<< HEAD
-=======
-    legacyContractDownloader: {
-        desc: "When set to true, the official servers will be used for contract downloading in H3, which only works for the platform you are playing on. When false, the HITMAPS servers will be used instead. Note that this option only pertains to H3. Official servers will be used for H1 and H2 regardless of the value of this option.",
-        default: false,
-    },
-    gameplayUnlockAllShortcuts: {
-        desc: "When set to true, all shortcuts will always be unlocked.",
-        default: false,
-    },
-    gameplayUnlockAllFreelancerMasteries: {
-        desc: "When set to true, all Freelancer unlocks will always be available.",
-        default: false,
-    },
     legacyElusivesEnableSaving: {
-        desc: 'When set to true, playing elusive target missions in Hitman 2016 will share the same restarting/replanning/saving rules with normal missions, but the "Elusive Target [Location]" challenges will not be completable. These challenges will only be completable when this option is set to false.',
-        default: false,
-    },
-    mapDiscoveryState: {
-        desc: 'Decides what to do with the discovery state of the maps. REVEALED will reset all map locations to discovered, CLOUDED will reset all maps to undiscovered, and KEEP will keep your current discovery state. Note that these actions will take effect every time you connect to Peacock. Your progress of the "Discover [Location]" challenges will not be affected by this option.',
-        default: "KEEP",
-    },
-    enableMasteryProgression: {
-        desc: "When set to false, mastery progression will be disabled and all unlockables will be awarded at the beginning",
-        default: true,
+        desc: '[Gameplay] When set to true, playing elusive target missions in Hitman 2016 will share the same restarting/replanning/saving rules with normal missions, but the "Elusive Target [Location]" challenges will not be completable. These challenges will only be completable when this option is set to false.',
+        default: false,
     },
     getDefaultSuits: {
         desc: `[Gameplay] Set this to true to add all the default starting suits to your inventory. Note: If you set both this and "enableMasteryProgression" to "true" at the same time, a starting suit that is also the unlock for a challenge/mastery will be locked behind its challenge/mastery.`,
         default: false,
     },
->>>>>>> 093de15e
 }
 
 const OLD_FLAGS_FILE = "flags.json5"
