{
    "Data": {
        "EnableSaving": false,
        "Objectives": [
            {
                "_comment": "Sniper",
                "Id": "9be548d8-098a-473f-a9ac-09baef21df78",
                "Type": "statemachine",
                "ObjectiveType": "custom",
                "Category": "primary",
                "Image": "images/unlockables/item_perspective_719ba201-3688-4984-afb0-81dc2cc95ec1_0.jpg",
                "IsHidden": false,
                "BriefingName": "$loc FIREARMS_HERO_SNIPER_BARTOLI_WOODSMAN_S3_NAME",
                "BriefingText": "$loc UI_PEACOCK_SHANGRILA_OBJ_SNIPER_DESC",
                "UpdateActivationWhileCompleted": true,
                "HUDTemplate": {
                    "display": "$loc UI_PEACOCK_SHANGRILA_OBJ_SNIPER_NAME",
                    "iconType": 17
                },
                "Definition": {
                    "Scope": "session",
                    "Context": {
                        "Targets": ["719ba201-3688-4984-afb0-81dc2cc95ec1"]
                    },
                    "States": {
                        "Start": {
                            "ItemPickedUp": {
                                "Condition": {
                                    "$eq": [
                                        "$Value.RepositoryId",
                                        "719ba201-3688-4984-afb0-81dc2cc95ec1"
                                    ]
                                },
                                "Transition": "Success"
                            }
                        },
                        "Success": {
                            "ItemDropped": {
                                "Condition": {
                                    "$eq": [
                                        "$Value.RepositoryId",
                                        "719ba201-3688-4984-afb0-81dc2cc95ec1"
                                    ]
                                },
                                "Transition": "Failure"
                            }
                        }
                    }
                }
            },
            {
                "Id": "f478ee46-c044-4be8-ad2d-8f95dfafef36",
                "Type": "statemachine",
                "ObjectiveType": "custom",
                "Category": "primary",
                "Image": "images/contracts/escalation/contractescalation_shangrila_destorythebikes.jpg",
                "IsHidden": false,
                "BriefingName": "$loc UI_PEACOCK_SHANGRILA_OBJ_BIKES_NAME",
                "BriefingText": "$loc UI_PEACOCK_SHANGRILA_OBJ_BIKES_DESC",
                "HUDTemplate": {
                    "display": "$loc UI_PEACOCK_SHANGRILA_OBJ_BIKES_NAME",
                    "iconType": 17
                },
                "Definition": {
                    "Context": {
                        "RemainingBikesCount": 4,
                        "Targets": ["f203d1bf-7fcc-4e32-be60-f5f71a6914d1"]
                    },
                    "Scope": "session",
                    "States": {
                        "Start": {
                            "setpieces": [
                                {
                                    "Actions": {
                                        "$dec": "RemainingBikesCount"
                                    },
                                    "Condition": {
                                        "$eq": [
                                            "$Value.RepositoryId",
                                            "f203d1bf-7fcc-4e32-be60-f5f71a6914d1"
                                        ]
                                    }
                                },
                                {
                                    "Condition": {
                                        "$eq": ["$.RemainingBikesCount", 0]
                                    },
                                    "Transition": "Success"
                                }
                            ]
                        }
                    }
                }
            },
            {
                "_comment": "target 2",
                "BriefingText": {
                    "$loc": {
                        "key": "UI_CONTRACT_GENERAL_OBJ_KILL",
                        "data": "$($repository 091677fc-3b70-4bed-ad03-57837f1bb539).Name"
                    }
                },
                "HUDTemplate": {
                    "display": "$loc UI_PEACOCK_SHANGRILA_OBJ2"
                },
                "Id": "821e8a67-a0ce-4c7c-960e-d1a8bafde229",
                "Type": "statemachine",
                "ObjectiveType": "kill",
                "TargetConditions": [
                    {
                        "Type": "disguise",
                        "RepositoryId": "2e5bdc9b-822d-4f5f-bc16-bd99729ef4f5",
                        "HardCondition": true
                    },
                    {
                        "Type": "weapon",
                        "RepositoryId": "719ba201-3688-4984-afb0-81dc2cc95ec1",
                        "HardCondition": true
                    }
                ],
                "Category": "primary",
                "IsHidden": false,
                "Definition": {
                    "Scope": "Hit",
                    "Context": {
                        "Targets": ["091677fc-3b70-4bed-ad03-57837f1bb539"]
                    },
                    "States": {
                        "Start": {
                            "Kill": [
                                {
                                    "Condition": {
                                        "$and": [
                                            {
                                                "$eq": [
                                                    "$Value.RepositoryId",
                                                    "091677fc-3b70-4bed-ad03-57837f1bb539"
                                                ]
                                            },
                                            {
                                                "$eq": [
                                                    "$Value.OutfitRepositoryId",
                                                    "2e5bdc9b-822d-4f5f-bc16-bd99729ef4f5"
                                                ]
                                            }
                                        ]
                                    },
                                    "Transition": "Success"
                                },
                                {
                                    "Condition": {
                                        "$eq": [
                                            "$Value.RepositoryId",
                                            "091677fc-3b70-4bed-ad03-57837f1bb539"
                                        ]
                                    },
                                    "Transition": "Failure"
                                }
                            ]
                        }
                    }
                }
            },
            {
                "_comment": "target 1",
                "BriefingText": {
                    "$loc": {
                        "key": "UI_CONTRACT_GENERAL_OBJ_KILL",
                        "data": "$($repository 2ab07903-e958-4af6-b01c-b62058745ce1).Name"
                    }
                },
                "HUDTemplate": {
                    "display": "$loc UI_PEACOCK_SHANGRILA_OBJ1"
                },
                "Id": "6d9db050-8076-4be7-8ea6-2b6e1c545bb6",
                "Type": "statemachine",
                "Image": "images/actors/fox_lowenthal.png",
                "ObjectiveType": "kill",
                "Category": "primary",
                "IsHidden": false,
                "Definition": {
                    "Scope": "Hit",
                    "Context": {
                        "Targets": ["2ab07903-e958-4af6-b01c-b62058745ce1"]
                    },
                    "States": {
                        "Start": {
                            "Kill": {
                                "Condition": {
                                    "$eq": [
                                        "$Value.RepositoryId",
                                        "2ab07903-e958-4af6-b01c-b62058745ce1"
                                    ]
                                },
                                "Transition": "Success"
                            }
                        }
                    }
                }
            }
        ],
        "Bricks": [],
<<<<<<< HEAD
=======
        "GameChangers": [],
>>>>>>> ddc01064
        "VR": [
            {
                "Quality": "base",
                "Bricks": [
                    "assembly:/_pro/Scenes/Bricks/vr_setup.brick",
                    "assembly:/_pro/scenes/missions/edgy/mission_fox/vr_overrides_fox.brick",
<<<<<<< HEAD
                    "assembly:/_pro/scenes/missions/edgy/mission_fox/vr_overrides_ps4perf.brick"
=======
                    "assembly:/_pro/scenes/missions/edgy/mission_fox/vr_overrides_low_performance.brick"
>>>>>>> ddc01064
                ]
            },
            {
                "Quality": "better",
                "Bricks": [
                    "assembly:/_pro/Scenes/Bricks/vr_setup.brick",
                    "assembly:/_pro/scenes/missions/edgy/mission_fox/vr_overrides_fox.brick"
                ]
            }
<<<<<<< HEAD
        ],
        "GameChangers": []
=======
        ]
>>>>>>> ddc01064
    },
    "Metadata": {
        "Id": "6ee9d8b0-d0db-426d-bbf6-64a2983b274c",
        "IsPublished": true,
        "CreatorUserId": "fadb923c-e6bb-4283-a537-eb4d1150262e",
        "TileImage": "images/contracts/escalation/contractescalation_shangrila.jpg",
        "Title": "UI_PEACOCK_SHANGRILA2",
        "Description": "",
        "CodeName_Hint": "[PEACOCK] Shangrila - Level 2",
        "Location": "LOCATION_EDGY_FOX",
        "RequiredUnlockable": "ACCESS_HIT_FOX",
        "ScenePath": "assembly:/_pro/scenes/missions/edgy/mission_fox/scene_fox_basic.entity",
        "Type": "escalation",
        "Release": "3.1.0 Escalation",
        "InGroup": "ccdc7043-62af-44e8-a5fc-38b008c2044e",
        "GroupObjectiveDisplayOrder": [
<<<<<<< HEAD
            { "Id": "821e8a67-a0ce-4c7c-960e-d1a8bafde229", "IsNew": true },
            { "Id": "9be548d8-098a-473f-a9ac-09baef21df78", "IsNew": true },
            { "Id": "6d9db050-8076-4be7-8ea6-2b6e1c545bb6" },
            { "Id": "f478ee46-c044-4be8-ad2d-8f95dfafef36" }
=======
            {
                "Id": "821e8a67-a0ce-4c7c-960e-d1a8bafde229",
                "IsNew": true
            },
            {
                "Id": "6d9db050-8076-4be7-8ea6-2b6e1c545bb6"
            },
            {
                "Id": "9be548d8-098a-473f-a9ac-09baef21df78",
                "IsNew": true
            },
            {
                "Id": "f478ee46-c044-4be8-ad2d-8f95dfafef36"
            }
>>>>>>> ddc01064
        ],
        "Entitlements": ["LOCATION_EDGY"]
    }
}<|MERGE_RESOLUTION|>--- conflicted
+++ resolved
@@ -200,21 +200,14 @@
             }
         ],
         "Bricks": [],
-<<<<<<< HEAD
-=======
         "GameChangers": [],
->>>>>>> ddc01064
         "VR": [
             {
                 "Quality": "base",
                 "Bricks": [
                     "assembly:/_pro/Scenes/Bricks/vr_setup.brick",
                     "assembly:/_pro/scenes/missions/edgy/mission_fox/vr_overrides_fox.brick",
-<<<<<<< HEAD
-                    "assembly:/_pro/scenes/missions/edgy/mission_fox/vr_overrides_ps4perf.brick"
-=======
                     "assembly:/_pro/scenes/missions/edgy/mission_fox/vr_overrides_low_performance.brick"
->>>>>>> ddc01064
                 ]
             },
             {
@@ -224,12 +217,7 @@
                     "assembly:/_pro/scenes/missions/edgy/mission_fox/vr_overrides_fox.brick"
                 ]
             }
-<<<<<<< HEAD
-        ],
-        "GameChangers": []
-=======
         ]
->>>>>>> ddc01064
     },
     "Metadata": {
         "Id": "6ee9d8b0-d0db-426d-bbf6-64a2983b274c",
@@ -246,12 +234,6 @@
         "Release": "3.1.0 Escalation",
         "InGroup": "ccdc7043-62af-44e8-a5fc-38b008c2044e",
         "GroupObjectiveDisplayOrder": [
-<<<<<<< HEAD
-            { "Id": "821e8a67-a0ce-4c7c-960e-d1a8bafde229", "IsNew": true },
-            { "Id": "9be548d8-098a-473f-a9ac-09baef21df78", "IsNew": true },
-            { "Id": "6d9db050-8076-4be7-8ea6-2b6e1c545bb6" },
-            { "Id": "f478ee46-c044-4be8-ad2d-8f95dfafef36" }
-=======
             {
                 "Id": "821e8a67-a0ce-4c7c-960e-d1a8bafde229",
                 "IsNew": true
@@ -266,7 +248,6 @@
             {
                 "Id": "f478ee46-c044-4be8-ad2d-8f95dfafef36"
             }
->>>>>>> ddc01064
         ],
         "Entitlements": ["LOCATION_EDGY"]
     }
