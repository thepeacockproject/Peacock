{
    "Data": {
        "EnableSaving": false,
        "Objectives": [
            {
                "_comment": "target 1",
                "BriefingText": {
                    "$loc": {
                        "key": "UI_CONTRACT_GENERAL_OBJ_KILL",
                        "data": "$($repository 2ab07903-e958-4af6-b01c-b62058745ce1).Name"
                    }
                },
                "HUDTemplate": {
                    "display": "$loc UI_PEACOCK_SHANGRILA_OBJ1"
                },
                "Id": "6d9db050-8076-4be7-8ea6-2b6e1c545bb6",
                "Type": "statemachine",
                "Image": "images/actors/fox_lowenthal.png",
                "ObjectiveType": "kill",
                "Category": "primary",
                "IsHidden": false,
                "Definition": {
                    "Scope": "Hit",
                    "Context": {
                        "Targets": ["2ab07903-e958-4af6-b01c-b62058745ce1"]
                    },
                    "States": {
                        "Start": {
                            "Kill": {
                                "Condition": {
                                    "$eq": [
                                        "$Value.RepositoryId",
                                        "2ab07903-e958-4af6-b01c-b62058745ce1"
                                    ]
                                },
                                "Transition": "Success"
                            }
                        }
                    }
                }
            },
            {
                "Id": "f478ee46-c044-4be8-ad2d-8f95dfafef36",
                "Type": "statemachine",
                "ObjectiveType": "custom",
                "Category": "primary",
                "Image": "images/contracts/escalation/contractescalation_shangrila_destorythebikes.jpg",
                "IsHidden": false,
                "BriefingName": "$loc UI_PEACOCK_SHANGRILA_OBJ_BIKES_NAME",
                "BriefingText": "$loc UI_PEACOCK_SHANGRILA_OBJ_BIKES_DESC",
                "HUDTemplate": {
                    "display": "$loc UI_PEACOCK_SHANGRILA_OBJ_BIKES_NAME",
                    "iconType": 17
                },
                "Definition": {
                    "Context": {
                        "RemainingBikesCount": 4,
                        "Targets": ["f203d1bf-7fcc-4e32-be60-f5f71a6914d1"]
                    },
                    "Scope": "session",
                    "States": {
                        "Start": {
                            "setpieces": [
                                {
                                    "Actions": {
                                        "$dec": "RemainingBikesCount"
                                    },
                                    "Condition": {
                                        "$eq": [
                                            "$Value.RepositoryId",
                                            "f203d1bf-7fcc-4e32-be60-f5f71a6914d1"
                                        ]
                                    }
                                },
                                {
                                    "Condition": {
                                        "$eq": ["$.RemainingBikesCount", 0]
                                    },
                                    "Transition": "Success"
                                }
                            ]
                        }
                    }
                }
            }
        ],
        "Bricks": [],
<<<<<<< HEAD
=======
        "GameChangers": [],
>>>>>>> ddc01064
        "VR": [
            {
                "Quality": "base",
                "Bricks": [
                    "assembly:/_pro/Scenes/Bricks/vr_setup.brick",
                    "assembly:/_pro/scenes/missions/edgy/mission_fox/vr_overrides_fox.brick",
<<<<<<< HEAD
                    "assembly:/_pro/scenes/missions/edgy/mission_fox/vr_overrides_ps4perf.brick"
=======
                    "assembly:/_pro/scenes/missions/edgy/mission_fox/vr_overrides_low_performance.brick"
>>>>>>> ddc01064
                ]
            },
            {
                "Quality": "better",
                "Bricks": [
                    "assembly:/_pro/Scenes/Bricks/vr_setup.brick",
                    "assembly:/_pro/scenes/missions/edgy/mission_fox/vr_overrides_fox.brick"
                ]
            }
<<<<<<< HEAD
        ],
        "GameChangers": []
=======
        ]
>>>>>>> ddc01064
    },
    "Metadata": {
        "Id": "b7401d91-7705-40c9-84a3-bf8f236444de",
        "IsPublished": true,
        "CreatorUserId": "fadb923c-e6bb-4283-a537-eb4d1150262e",
        "TileImage": "images/contracts/escalation/contractescalation_shangrila.jpg",
        "Title": "UI_PEACOCK_SHANGRILA1",
        "Description": "",
        "CodeName_Hint": "[PEACOCK] Shangrila - Level 1",
        "Location": "LOCATION_EDGY_FOX",
        "RequiredUnlockable": "ACCESS_HIT_FOX",
        "ScenePath": "assembly:/_pro/scenes/missions/edgy/mission_fox/scene_fox_basic.entity",
        "Type": "escalation",
        "Release": "3.1.0 Escalation",
        "InGroup": "ccdc7043-62af-44e8-a5fc-38b008c2044e",
        "GroupObjectiveDisplayOrder": [
            { "Id": "6d9db050-8076-4be7-8ea6-2b6e1c545bb6" },
            { "Id": "f478ee46-c044-4be8-ad2d-8f95dfafef36" }
        ],
        "Entitlements": ["LOCATION_EDGY"]
    }
}<|MERGE_RESOLUTION|>--- conflicted
+++ resolved
@@ -85,21 +85,14 @@
             }
         ],
         "Bricks": [],
-<<<<<<< HEAD
-=======
         "GameChangers": [],
->>>>>>> ddc01064
         "VR": [
             {
                 "Quality": "base",
                 "Bricks": [
                     "assembly:/_pro/Scenes/Bricks/vr_setup.brick",
                     "assembly:/_pro/scenes/missions/edgy/mission_fox/vr_overrides_fox.brick",
-<<<<<<< HEAD
-                    "assembly:/_pro/scenes/missions/edgy/mission_fox/vr_overrides_ps4perf.brick"
-=======
                     "assembly:/_pro/scenes/missions/edgy/mission_fox/vr_overrides_low_performance.brick"
->>>>>>> ddc01064
                 ]
             },
             {
@@ -109,12 +102,7 @@
                     "assembly:/_pro/scenes/missions/edgy/mission_fox/vr_overrides_fox.brick"
                 ]
             }
-<<<<<<< HEAD
-        ],
-        "GameChangers": []
-=======
         ]
->>>>>>> ddc01064
     },
     "Metadata": {
         "Id": "b7401d91-7705-40c9-84a3-bf8f236444de",
