--- conflicted
+++ resolved
@@ -136,9 +136,6 @@
             }
         ],
         "GameChangers": [],
-<<<<<<< HEAD
-        "GameChangerReferences": []
-=======
         "GameChangerReferences": [],
         "Stashpoints": [],
         "VR": [
@@ -158,7 +155,6 @@
                 ]
             }
         ]
->>>>>>> ddc01064
     },
     "Metadata": {
         "Id": "af09780c-eee9-4478-932c-e21c7bbe10b5",
@@ -176,35 +172,12 @@
         "Type": "escalation",
         "InGroup": "115425b1-e797-47bf-b517-410dc7507397",
         "GroupObjectiveDisplayOrder": [
-<<<<<<< HEAD
             { "Id": "284d6fa3-98a6-4051-b036-30c02a1c4fe2", "IsNew": true },
             { "Id": "8cbbc13c-f685-485d-9412-885b225bca75", "IsNew": true },
             { "Id": "f9ceb566-e1aa-489a-88d5-3a4567f123c0" },
             { "Id": "c7bc9353-cccb-4753-ac26-8a5bc0080422" },
             { "Id": "dbc52be2-38ba-4bdf-be97-ec2799c821ab" },
             { "Id": "ad69a093-7021-4371-bec5-577963be4d3f" }
-=======
-            {
-                "Id": "284d6fa3-98a6-4051-b036-30c02a1c4fe2",
-                "IsNew": true
-            },
-            {
-                "Id": "f9ceb566-e1aa-489a-88d5-3a4567f123c0"
-            },
-            {
-                "Id": "dbc52be2-38ba-4bdf-be97-ec2799c821ab"
-            },
-            {
-                "Id": "ad69a093-7021-4371-bec5-577963be4d3f"
-            },
-            {
-                "Id": "8cbbc13c-f685-485d-9412-885b225bca75",
-                "IsNew": true
-            },
-            {
-                "Id": "c7bc9353-cccb-4753-ac26-8a5bc0080422"
-            }
->>>>>>> ddc01064
         ],
         "Entitlements": ["LOCATION_HOKKAIDO"],
         "LastUpdate": "2021-03-30T13:03:21.7628627Z",
