--- conflicted
+++ resolved
@@ -1,22 +1,12 @@
 {
     "Data": {
-<<<<<<< HEAD
-        "EnableSaving": false,
-        "Objectives": [],
-        "Bricks": [],
-=======
->>>>>>> ddc01064
         "VR": [
             {
                 "Quality": "base",
                 "Bricks": [
                     "assembly:/_pro/Scenes/Bricks/vr_setup.brick",
                     "assembly:/_pro/scenes/missions/hokkaido/vr_overrides_snowcrane.brick",
-<<<<<<< HEAD
-                    "assembly:/_PRO/scenes/missions/hokkaido/vr_overrides_ps4perf.brick"
-=======
                     "assembly:/_PRO/scenes/missions/hokkaido/vr_overrides_low_performance.brick"
->>>>>>> ddc01064
                 ]
             },
             {
@@ -26,13 +16,7 @@
                     "assembly:/_pro/scenes/missions/hokkaido/vr_overrides_snowcrane.brick"
                 ]
             }
-<<<<<<< HEAD
-        ],
-        "GameChangers": [],
-        "GameChangerReferences": []
-=======
         ]
->>>>>>> ddc01064
     },
     "Metadata": {
         "Id": "115425b1-e797-47bf-b517-410dc7507397",
@@ -47,14 +31,10 @@
         "RequiredUnlockable": "ACCESS_HIT_SNOW_CRANE",
         "ScenePath": "assembly:/_PRO/Scenes/Missions/Hokkaido/_scene_snowcrane.entity",
         "Type": "escalation",
-<<<<<<< HEAD
-        "Release": "3.1.0 Escalation",
-=======
         "Id": "115425b1-e797-47bf-b517-410dc7507397",
         "TileImage": "images/contracts/escalation/contractescalation_currymaker_chaos.jpg",
         "CreationTimestamp": "2016-05-04T09:51:27.3937089Z",
         "Entitlements": ["LOCATION_HOKKAIDO"],
->>>>>>> ddc01064
         "GroupDefinition": {
             "Type": "escalation",
             "Order": [
@@ -63,7 +43,6 @@
                 "af09780c-eee9-4478-932c-e21c7bbe10b5"
             ]
         },
-        "Entitlements": ["H1_LEGACY_STANDARD"],
         "Season": 0,
         "OriginalSeason": 1
     }
