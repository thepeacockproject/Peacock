{
    "Data": {
        "EnableSaving": false,
        "Entrances": [
            "29b96e56-a29f-4a4d-85b3-24e5be9f35a1",
            "64ebf985-fcd6-45a7-8126-81a96ca950c6",
            "939ead3c-0602-4144-a8e6-740719d1950f",
            "bfb5f09f-a8c9-4d4e-9787-f7169c09d428",
            "cef7b74a-bd2c-4ee9-94cd-4af5b4613556"
        ],
        "Objectives": [
            {
                "Type": "statemachine",
                "Id": "1aa463cd-6a86-4b94-8ce4-0d66516cdf2c",
                "BriefingText": {
                    "$loc": {
                        "key": "UI_CONTRACT_GENERAL_OBJ_KILL",
                        "data": "$($repository cd7713d6-92e5-4116-9b11-8394d078f2ec).Name"
                    }
                },
                "HUDTemplate": {
                    "display": "$loc UI_PEACOCK_YANNINI_YEARNING_OBJ1"
                },
                "Category": "primary",
                "Definition": {
                    "Scope": "Hit",
                    "Context": {
                        "Targets": ["cd7713d6-92e5-4116-9b11-8394d078f2ec"]
                    },
                    "States": {
                        "Start": {
                            "Kill": [
                                {
                                    "Condition": {
                                        "$eq": [
                                            "$Value.RepositoryId",
                                            "cd7713d6-92e5-4116-9b11-8394d078f2ec"
                                        ]
                                    },
                                    "Transition": "Success"
                                }
                            ]
                        }
                    }
                }
            },
            {
                "Type": "statemachine",
                "Id": "2c6caddc-0ec2-43bb-9b35-63106123e2f2",
                "BriefingText": {
                    "$loc": {
                        "key": "UI_CONTRACT_GENERAL_OBJ_KILL",
                        "data": "$($repository fd7b9c00-d876-42e4-9006-90cf01cd6ab2).Name"
                    }
                },
                "HUDTemplate": {
                    "display": "$loc UI_PEACOCK_YANNINI_YEARNING_OBJ2"
                },
                "Category": "primary",
                "Definition": {
                    "Scope": "Hit",
                    "Context": {
                        "Targets": ["fd7b9c00-d876-42e4-9006-90cf01cd6ab2"]
                    },
                    "States": {
                        "Start": {
                            "Kill": [
                                {
                                    "Condition": {
                                        "$eq": [
                                            "$Value.RepositoryId",
                                            "fd7b9c00-d876-42e4-9006-90cf01cd6ab2"
                                        ]
                                    },
                                    "Transition": "Success"
                                }
                            ]
                        }
                    }
                }
            },
            {
                "Type": "statemachine",
                "Id": "f56d3e6f-ab06-472d-8fb4-2927b741c3ed",
                "BriefingText": {
                    "$loc": {
                        "key": "UI_CONTRACT_GENERAL_OBJ_KILL",
                        "data": "$($repository 12a79b1b-fea9-4a0b-811b-9ca741f15d70).Name"
                    }
                },
                "HUDTemplate": {
                    "display": "$loc UI_PEACOCK_YANNINI_YEARNING_OBJ3"
                },
                "Category": "primary",
                "Definition": {
                    "Scope": "Hit",
                    "Context": {
                        "Targets": ["12a79b1b-fea9-4a0b-811b-9ca741f15d70"]
                    },
                    "States": {
                        "Start": {
                            "Kill": [
                                {
                                    "Condition": {
                                        "$eq": [
                                            "$Value.RepositoryId",
                                            "12a79b1b-fea9-4a0b-811b-9ca741f15d70"
                                        ]
                                    },
                                    "Transition": "Success"
                                }
                            ]
                        }
                    }
                }
            },
            {
                "Type": "statemachine",
                "Id": "a80f4f03-5951-4140-9452-8e8525ff4717",
                "BriefingText": {
                    "$loc": {
                        "key": "UI_CONTRACT_GENERAL_OBJ_KILL",
                        "data": "$($repository 418215b9-bb3d-45f9-9be2-a2736f6c9c71).Name"
                    }
                },
                "HUDTemplate": {
                    "display": "$loc UI_PEACOCK_YANNINI_YEARNING_OBJ4"
                },
                "Category": "primary",
                "Definition": {
                    "Scope": "Hit",
                    "Context": {
                        "Targets": ["418215b9-bb3d-45f9-9be2-a2736f6c9c71"]
                    },
                    "States": {
                        "Start": {
                            "Kill": [
                                {
                                    "Condition": {
                                        "$eq": [
                                            "$Value.RepositoryId",
                                            "418215b9-bb3d-45f9-9be2-a2736f6c9c71"
                                        ]
                                    },
                                    "Transition": "Success"
                                }
                            ]
                        }
                    }
                }
            }
        ],
        "Bricks": [],
        "VR": [
            {
                "Quality": "base",
                "Bricks": [
                    "assembly:/_pro/Scenes/Bricks/vr_setup.brick",
                    "assembly:/_pro/scenes/missions/elegant/vr_overrides_llama.brick",
                    "assembly:/_pro/scenes/missions/elegant/vr_overrides_ps4perf.brick"
                ]
            },
            {
                "Quality": "better",
                "Bricks": [
                    "assembly:/_pro/Scenes/Bricks/vr_setup.brick",
                    "assembly:/_pro/scenes/missions/elegant/vr_overrides_llama.brick"
                ]
            }
        ],
        "GameChangers": [
            "61d70ece-aa00-4840-9479-c9f6cd5e9e95",
            "7138fd16-4d15-4cca-816b-958e2f3a8164"
        ],
<<<<<<< HEAD
        "GameChangerReferences": []
=======
        "Bricks": [],
        "VR": [
            {
                "Quality": "base",
                "Bricks": [
                    "assembly:/_pro/Scenes/Bricks/vr_setup.brick",
                    "assembly:/_pro/scenes/missions/elegant/vr_overrides_llama.brick",
                    "assembly:/_pro/scenes/missions/elegant/vr_overrides_low_performance.brick"
                ]
            },
            {
                "Quality": "better",
                "Bricks": [
                    "assembly:/_pro/Scenes/Bricks/vr_setup.brick",
                    "assembly:/_pro/scenes/missions/elegant/vr_overrides_llama.brick"
                ]
            }
        ]
>>>>>>> ddc01064
    },
    "Metadata": {
        "Id": "c6490c57-a033-4c6d-beed-cf4c8c7be552",
        "IsPublished": true,
        "CreatorUserId": "fadb923c-e6bb-4283-a537-eb4d1150262e",
        "TileImage": "images/contracts/escalation/contractescalation_yannini_yearning.jpg",
        "Title": "UI_PEACOCK_YANNINI_YEARNING1",
        "Description": "",
        "CodeName_Hint": "[PEACOCK] Yannini - Level 1",
        "Location": "LOCATION_ELEGANT_LLAMA",
        "RequiredUnlockable": "ACCESS_HIT_LLAMA",
        "ScenePath": "assembly:/_pro/scenes/missions/elegant/scene_llama.entity",
        "Type": "escalation",
        "Release": "3.1.0 Escalation",
        "InGroup": "1e4423b7-d4ff-448f-a8a8-4bb600cab7e3",
        "GroupObjectiveDisplayOrder": [
<<<<<<< HEAD
            { "Id": "1aa463cd-6a86-4b94-8ce4-0d66516cdf2c" },
            { "Id": "2c6caddc-0ec2-43bb-9b35-63106123e2f2" },
            { "Id": "f56d3e6f-ab06-472d-8fb4-2927b741c3ed" },
            { "Id": "a80f4f03-5951-4140-9452-8e8525ff4717" },
            { "Id": "61d70ece-aa00-4840-9479-c9f6cd5e9e95" },
            { "Id": "7138fd16-4d15-4cca-816b-958e2f3a8164" }
        ],
        "Entitlements": ["LOCATION_ELEGANT"],
        "PublicId": "131717317554"
=======
            {
                "Id": "1aa463cd-6a86-4b94-8ce4-0d66516cdf2c"
            },
            {
                "Id": "2c6caddc-0ec2-43bb-9b35-63106123e2f2"
            },
            {
                "Id": "f56d3e6f-ab06-472d-8fb4-2927b741c3ed"
            },
            {
                "Id": "a80f4f03-5951-4140-9452-8e8525ff4717"
            },
            {
                "Id": "61d70ece-aa00-4840-9479-c9f6cd5e9e95"
            },
            {
                "Id": "7138fd16-4d15-4cca-816b-958e2f3a8164"
            }
        ]
>>>>>>> ddc01064
    },
    "UserData": {},
    "Peacock": {
        "noAgencyPickupsActive": true
    }
}<|MERGE_RESOLUTION|>--- conflicted
+++ resolved
@@ -172,9 +172,6 @@
             "61d70ece-aa00-4840-9479-c9f6cd5e9e95",
             "7138fd16-4d15-4cca-816b-958e2f3a8164"
         ],
-<<<<<<< HEAD
-        "GameChangerReferences": []
-=======
         "Bricks": [],
         "VR": [
             {
@@ -193,7 +190,6 @@
                 ]
             }
         ]
->>>>>>> ddc01064
     },
     "Metadata": {
         "Id": "c6490c57-a033-4c6d-beed-cf4c8c7be552",
@@ -210,7 +206,6 @@
         "Release": "3.1.0 Escalation",
         "InGroup": "1e4423b7-d4ff-448f-a8a8-4bb600cab7e3",
         "GroupObjectiveDisplayOrder": [
-<<<<<<< HEAD
             { "Id": "1aa463cd-6a86-4b94-8ce4-0d66516cdf2c" },
             { "Id": "2c6caddc-0ec2-43bb-9b35-63106123e2f2" },
             { "Id": "f56d3e6f-ab06-472d-8fb4-2927b741c3ed" },
@@ -218,29 +213,7 @@
             { "Id": "61d70ece-aa00-4840-9479-c9f6cd5e9e95" },
             { "Id": "7138fd16-4d15-4cca-816b-958e2f3a8164" }
         ],
-        "Entitlements": ["LOCATION_ELEGANT"],
-        "PublicId": "131717317554"
-=======
-            {
-                "Id": "1aa463cd-6a86-4b94-8ce4-0d66516cdf2c"
-            },
-            {
-                "Id": "2c6caddc-0ec2-43bb-9b35-63106123e2f2"
-            },
-            {
-                "Id": "f56d3e6f-ab06-472d-8fb4-2927b741c3ed"
-            },
-            {
-                "Id": "a80f4f03-5951-4140-9452-8e8525ff4717"
-            },
-            {
-                "Id": "61d70ece-aa00-4840-9479-c9f6cd5e9e95"
-            },
-            {
-                "Id": "7138fd16-4d15-4cca-816b-958e2f3a8164"
-            }
-        ]
->>>>>>> ddc01064
+        "Entitlements": ["LOCATION_ELEGANT"]
     },
     "UserData": {},
     "Peacock": {
