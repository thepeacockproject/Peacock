{
    "Data": {
        "EnableSaving": false,
        "Entrances": [
            "29b96e56-a29f-4a4d-85b3-24e5be9f35a1",
            "64ebf985-fcd6-45a7-8126-81a96ca950c6",
            "939ead3c-0602-4144-a8e6-740719d1950f",
            "cef7b74a-bd2c-4ee9-94cd-4af5b4613556"
        ],
        "Objectives": [
            {
                "Type": "statemachine",
                "Id": "1aa463cd-6a86-4b94-8ce4-0d66516cdf2c",
                "BriefingText": {
                    "$loc": {
                        "key": "UI_CONTRACT_GENERAL_OBJ_KILL",
                        "data": "$($repository cd7713d6-92e5-4116-9b11-8394d078f2ec).Name"
                    }
                },
                "HUDTemplate": {
                    "display": "$loc UI_PEACOCK_YANNINI_YEARNING_OBJ1"
                },
                "Category": "primary",
                "Definition": {
                    "Scope": "Hit",
                    "Context": {
                        "Targets": ["cd7713d6-92e5-4116-9b11-8394d078f2ec"]
                    },
                    "States": {
                        "Start": {
                            "Kill": [
                                {
                                    "Condition": {
                                        "$eq": [
                                            "$Value.RepositoryId",
                                            "cd7713d6-92e5-4116-9b11-8394d078f2ec"
                                        ]
                                    },
                                    "Transition": "Success"
                                }
                            ]
                        }
                    }
                }
            },
            {
                "Type": "statemachine",
                "Id": "2c6caddc-0ec2-43bb-9b35-63106123e2f2",
                "BriefingText": {
                    "$loc": {
                        "key": "UI_CONTRACT_GENERAL_OBJ_KILL",
                        "data": "$($repository fd7b9c00-d876-42e4-9006-90cf01cd6ab2).Name"
                    }
                },
                "HUDTemplate": {
                    "display": "$loc UI_PEACOCK_YANNINI_YEARNING_OBJ2"
                },
                "Category": "primary",
                "Definition": {
                    "Scope": "Hit",
                    "Context": {
                        "Targets": ["fd7b9c00-d876-42e4-9006-90cf01cd6ab2"]
                    },
                    "States": {
                        "Start": {
                            "Kill": [
                                {
                                    "Condition": {
                                        "$eq": [
                                            "$Value.RepositoryId",
                                            "fd7b9c00-d876-42e4-9006-90cf01cd6ab2"
                                        ]
                                    },
                                    "Transition": "Success"
                                }
                            ]
                        }
                    }
                }
            },
            {
                "Type": "statemachine",
                "Id": "f56d3e6f-ab06-472d-8fb4-2927b741c3ed",
                "BriefingText": {
                    "$loc": {
                        "key": "UI_CONTRACT_GENERAL_OBJ_KILL",
                        "data": "$($repository 12a79b1b-fea9-4a0b-811b-9ca741f15d70).Name"
                    }
                },
                "HUDTemplate": {
                    "display": "$loc UI_PEACOCK_YANNINI_YEARNING_OBJ3"
                },
                "Category": "primary",
                "Definition": {
                    "Scope": "Hit",
                    "Context": {
                        "Targets": ["12a79b1b-fea9-4a0b-811b-9ca741f15d70"]
                    },
                    "States": {
                        "Start": {
                            "Kill": [
                                {
                                    "Condition": {
                                        "$eq": [
                                            "$Value.RepositoryId",
                                            "12a79b1b-fea9-4a0b-811b-9ca741f15d70"
                                        ]
                                    },
                                    "Transition": "Success"
                                }
                            ]
                        }
                    }
                }
            },
            {
                "Type": "statemachine",
                "Id": "a80f4f03-5951-4140-9452-8e8525ff4717",
                "BriefingText": {
                    "$loc": {
                        "key": "UI_CONTRACT_GENERAL_OBJ_KILL",
                        "data": "$($repository 418215b9-bb3d-45f9-9be2-a2736f6c9c71).Name"
                    }
                },
                "HUDTemplate": {
                    "display": "$loc UI_PEACOCK_YANNINI_YEARNING_OBJ4"
                },
                "Category": "primary",
                "Definition": {
                    "Scope": "Hit",
                    "Context": {
                        "Targets": ["418215b9-bb3d-45f9-9be2-a2736f6c9c71"]
                    },
                    "States": {
                        "Start": {
                            "Kill": [
                                {
                                    "Condition": {
                                        "$eq": [
                                            "$Value.RepositoryId",
                                            "418215b9-bb3d-45f9-9be2-a2736f6c9c71"
                                        ]
                                    },
                                    "Transition": "Success"
                                }
                            ]
                        }
                    }
                }
            },
            {
                "BriefingName": "$loc UI_PROP_MELEE_LLAMA_WINEBOTTLE_WHITELABEL_VINTAGE_NAME",
                "BriefingText": "$loc UI_PEACOCK_YANNINI_YEARNING_OBJ_1945_DESC",
                "Category": "primary",
                "Definition": {
                    "Context": {
                        "Targets": ["2d960bf0-217c-400d-a1ee-f721e18f2926"]
                    },
                    "States": {
                        "Start": {
                            "ItemPickedUp": {
                                "Condition": {
                                    "$eq": [
                                        "$Value.RepositoryId",
                                        "2d960bf0-217c-400d-a1ee-f721e18f2926"
                                    ]
                                },
                                "Transition": "Success"
                            }
                        }
                    }
                },
                "HUDTemplate": {
                    "display": "$loc UI_PEACOCK_YANNINI_YEARNING_OBJ_1945_NAME"
                },
                "Id": "8d389836-3729-4751-8eea-b563271a698b",
                "Image": "images/challenges/elegant/elegant_wines.jpg",
                "IsHidden": false,
                "ObjectiveType": "custom",
                "Type": "statemachine"
            }
        ],
        "Bricks": [],
        "VR": [
            {
                "Quality": "base",
                "Bricks": [
                    "assembly:/_pro/Scenes/Bricks/vr_setup.brick",
                    "assembly:/_pro/scenes/missions/elegant/vr_overrides_llama.brick",
                    "assembly:/_pro/scenes/missions/elegant/vr_overrides_ps4perf.brick"
                ]
            },
            {
                "Quality": "better",
                "Bricks": [
                    "assembly:/_pro/Scenes/Bricks/vr_setup.brick",
                    "assembly:/_pro/scenes/missions/elegant/vr_overrides_llama.brick"
                ]
            }
        ],
        "GameChangers": [
            "61d70ece-aa00-4840-9479-c9f6cd5e9e95",
            "7138fd16-4d15-4cca-816b-958e2f3a8164",
            "6a628ec5-a1d7-4a7e-9b25-b66e740ea6a6",
            "9f409781-0a06-4748-b08d-784e78c6d481"
        ],
<<<<<<< HEAD
        "GameChangerReferences": []
=======
        "Bricks": [],
        "VR": [
            {
                "Quality": "base",
                "Bricks": [
                    "assembly:/_pro/Scenes/Bricks/vr_setup.brick",
                    "assembly:/_pro/scenes/missions/elegant/vr_overrides_llama.brick",
                    "assembly:/_pro/scenes/missions/elegant/vr_overrides_low_performance.brick"
                ]
            },
            {
                "Quality": "better",
                "Bricks": [
                    "assembly:/_pro/Scenes/Bricks/vr_setup.brick",
                    "assembly:/_pro/scenes/missions/elegant/vr_overrides_llama.brick"
                ]
            }
        ]
>>>>>>> ddc01064
    },
    "Metadata": {
        "Id": "176e578f-3572-4fd0-9314-71b021ba1bad",
        "IsPublished": true,
        "CreatorUserId": "fadb923c-e6bb-4283-a537-eb4d1150262e",
        "TileImage": "images/contracts/escalation/contractescalation_yannini_yearning.jpg",
        "Title": "UI_PEACOCK_YANNINI_YEARNING2",
        "Description": "",
        "CodeName_Hint": "[PEACOCK] Yannini - Level 2",
        "Location": "LOCATION_ELEGANT_LLAMA",
        "RequiredUnlockable": "ACCESS_HIT_LLAMA",
        "ScenePath": "assembly:/_pro/scenes/missions/elegant/scene_llama.entity",
        "Type": "escalation",
        "Release": "3.1.0 Escalation",
        "InGroup": "1e4423b7-d4ff-448f-a8a8-4bb600cab7e3",
        "GroupObjectiveDisplayOrder": [
<<<<<<< HEAD
            { "Id": "8d389836-3729-4751-8eea-b563271a698b", "IsNew": true },
            { "Id": "9f409781-0a06-4748-b08d-784e78c6d481", "IsNew": true },
            { "Id": "6a628ec5-a1d7-4a7e-9b25-b66e740ea6a6", "IsNew": true },
            { "Id": "1aa463cd-6a86-4b94-8ce4-0d66516cdf2c" },
            { "Id": "2c6caddc-0ec2-43bb-9b35-63106123e2f2" },
            { "Id": "f56d3e6f-ab06-472d-8fb4-2927b741c3ed" },
            { "Id": "a80f4f03-5951-4140-9452-8e8525ff4717" },
            { "Id": "61d70ece-aa00-4840-9479-c9f6cd5e9e95" },
            { "Id": "7138fd16-4d15-4cca-816b-958e2f3a8164" }
        ],
        "PublicId": "131717317554",
        "Entitlements": ["LOCATION_ELEGANT"]
=======
            {
                "Id": "1aa463cd-6a86-4b94-8ce4-0d66516cdf2c"
            },
            {
                "Id": "2c6caddc-0ec2-43bb-9b35-63106123e2f2"
            },
            {
                "Id": "f56d3e6f-ab06-472d-8fb4-2927b741c3ed"
            },
            {
                "Id": "a80f4f03-5951-4140-9452-8e8525ff4717"
            },
            {
                "Id": "8d389836-3729-4751-8eea-b563271a698b",
                "IsNew": true
            },
            {
                "Id": "9f409781-0a06-4748-b08d-784e78c6d481",
                "IsNew": true
            },
            {
                "Id": "6a628ec5-a1d7-4a7e-9b25-b66e740ea6a6",
                "IsNew": true
            },
            {
                "Id": "61d70ece-aa00-4840-9479-c9f6cd5e9e95"
            },
            {
                "Id": "7138fd16-4d15-4cca-816b-958e2f3a8164"
            }
        ]
>>>>>>> ddc01064
    },
    "UserData": {},
    "Peacock": {
        "noAgencyPickupsActive": true
    }
}<|MERGE_RESOLUTION|>--- conflicted
+++ resolved
@@ -204,9 +204,6 @@
             "6a628ec5-a1d7-4a7e-9b25-b66e740ea6a6",
             "9f409781-0a06-4748-b08d-784e78c6d481"
         ],
-<<<<<<< HEAD
-        "GameChangerReferences": []
-=======
         "Bricks": [],
         "VR": [
             {
@@ -225,7 +222,6 @@
                 ]
             }
         ]
->>>>>>> ddc01064
     },
     "Metadata": {
         "Id": "176e578f-3572-4fd0-9314-71b021ba1bad",
@@ -242,7 +238,6 @@
         "Release": "3.1.0 Escalation",
         "InGroup": "1e4423b7-d4ff-448f-a8a8-4bb600cab7e3",
         "GroupObjectiveDisplayOrder": [
-<<<<<<< HEAD
             { "Id": "8d389836-3729-4751-8eea-b563271a698b", "IsNew": true },
             { "Id": "9f409781-0a06-4748-b08d-784e78c6d481", "IsNew": true },
             { "Id": "6a628ec5-a1d7-4a7e-9b25-b66e740ea6a6", "IsNew": true },
@@ -253,41 +248,7 @@
             { "Id": "61d70ece-aa00-4840-9479-c9f6cd5e9e95" },
             { "Id": "7138fd16-4d15-4cca-816b-958e2f3a8164" }
         ],
-        "PublicId": "131717317554",
         "Entitlements": ["LOCATION_ELEGANT"]
-=======
-            {
-                "Id": "1aa463cd-6a86-4b94-8ce4-0d66516cdf2c"
-            },
-            {
-                "Id": "2c6caddc-0ec2-43bb-9b35-63106123e2f2"
-            },
-            {
-                "Id": "f56d3e6f-ab06-472d-8fb4-2927b741c3ed"
-            },
-            {
-                "Id": "a80f4f03-5951-4140-9452-8e8525ff4717"
-            },
-            {
-                "Id": "8d389836-3729-4751-8eea-b563271a698b",
-                "IsNew": true
-            },
-            {
-                "Id": "9f409781-0a06-4748-b08d-784e78c6d481",
-                "IsNew": true
-            },
-            {
-                "Id": "6a628ec5-a1d7-4a7e-9b25-b66e740ea6a6",
-                "IsNew": true
-            },
-            {
-                "Id": "61d70ece-aa00-4840-9479-c9f6cd5e9e95"
-            },
-            {
-                "Id": "7138fd16-4d15-4cca-816b-958e2f3a8164"
-            }
-        ]
->>>>>>> ddc01064
     },
     "UserData": {},
     "Peacock": {
