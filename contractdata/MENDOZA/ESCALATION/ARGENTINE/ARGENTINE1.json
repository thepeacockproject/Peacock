--- conflicted
+++ resolved
@@ -87,21 +87,14 @@
             }
         ],
         "Bricks": [],
-<<<<<<< HEAD
-=======
         "EnableSaving": false,
->>>>>>> ddc01064
         "VR": [
             {
                 "Quality": "base",
                 "Bricks": [
                     "assembly:/_pro/Scenes/Bricks/vr_setup.brick",
                     "assembly:/_pro/scenes/missions/elegant/vr_overrides_llama.brick",
-<<<<<<< HEAD
-                    "assembly:/_pro/scenes/missions/elegant/vr_overrides_ps4perf.brick"
-=======
                     "assembly:/_pro/scenes/missions/elegant/vr_overrides_low_performance.brick"
->>>>>>> ddc01064
                 ]
             },
             {
@@ -111,13 +104,7 @@
                     "assembly:/_pro/scenes/missions/elegant/vr_overrides_llama.brick"
                 ]
             }
-<<<<<<< HEAD
-        ],
-        "GameChangers": [],
-        "GameChangerReferences": []
-=======
         ]
->>>>>>> ddc01064
     },
     "Metadata": {
         "Id": "4bab4282-ad93-45e3-ace7-c9daf78dec94",
