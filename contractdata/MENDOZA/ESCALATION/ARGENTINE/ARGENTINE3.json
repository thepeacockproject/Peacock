--- conflicted
+++ resolved
@@ -68,11 +68,7 @@
                 "Primary": false,
                 "BriefingText": "$loc UI_PEACOCK_GRAPEBUSH_OBJ5_DESC",
                 "HUDTemplate": {
-<<<<<<< HEAD
                     "display": "$loc UI_PEACOCK_GRAPEBUSH_OBJ5_NAME"
-=======
-                    "display": "$loc UI_PEACOCK_GRAPEBUSH_OBJ5"
->>>>>>> ddc01064
                 },
                 "Definition": {
                     "Context": {
@@ -234,21 +230,14 @@
             }
         ],
         "Bricks": [],
-<<<<<<< HEAD
-=======
         "EnableSaving": false,
->>>>>>> ddc01064
         "VR": [
             {
                 "Quality": "base",
                 "Bricks": [
                     "assembly:/_pro/Scenes/Bricks/vr_setup.brick",
                     "assembly:/_pro/scenes/missions/elegant/vr_overrides_llama.brick",
-<<<<<<< HEAD
-                    "assembly:/_pro/scenes/missions/elegant/vr_overrides_ps4perf.brick"
-=======
                     "assembly:/_pro/scenes/missions/elegant/vr_overrides_low_performance.brick"
->>>>>>> ddc01064
                 ]
             },
             {
@@ -258,13 +247,7 @@
                     "assembly:/_pro/scenes/missions/elegant/vr_overrides_llama.brick"
                 ]
             }
-<<<<<<< HEAD
-        ],
-        "GameChangers": [],
-        "GameChangerReferences": []
-=======
         ]
->>>>>>> ddc01064
     },
     "Metadata": {
         "Id": "a7ddf3f3-7fd9-4749-b63b-f2579bbd0f6c",
@@ -280,7 +263,6 @@
         "Release": "3.1.0 Escalation",
         "InGroup": "edbacf4b-e402-4548-b723-cd4351571537",
         "GroupObjectiveDisplayOrder": [
-<<<<<<< HEAD
             { "Id": "66f7e8e5-fa15-4212-8f75-5ba9e4b7e5f4", "IsNew": true },
             { "Id": "2dd4d703-4c56-417b-b882-ce557513aa79", "IsNew": true },
             { "Id": "acbe897b-5957-4ae7-ae68-a9ae9a0c6779" },
@@ -288,30 +270,6 @@
             { "Id": "122428ab-7075-4842-b54c-757c221723ef" },
             { "Id": "8d606509-7d54-4dac-8142-a4349fd6279d" }
         ],
-        "PublicID": "123435345600",
         "Entitlements": ["LOCATION_ELEGANT"]
-=======
-            {
-                "Id": "66f7e8e5-fa15-4212-8f75-5ba9e4b7e5f4",
-                "IsNew": true
-            },
-            {
-                "Id": "2dd4d703-4c56-417b-b882-ce557513aa79",
-                "IsNew": true
-            },
-            {
-                "Id": "acbe897b-5957-4ae7-ae68-a9ae9a0c6779"
-            },
-            {
-                "Id": "fe4be56b-82e6-444a-ae9e-408e92b65380"
-            },
-            {
-                "Id": "122428ab-7075-4842-b54c-757c221723ef"
-            },
-            {
-                "Id": "8d606509-7d54-4dac-8142-a4349fd6279d"
-            }
-        ]
->>>>>>> ddc01064
     }
 }