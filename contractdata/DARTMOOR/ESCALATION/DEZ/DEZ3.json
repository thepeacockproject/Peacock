--- conflicted
+++ resolved
@@ -13,32 +13,16 @@
                 "BriefingName": "$loc UI_PEACOCK_ROSEBUSH_OBJ_FINISH_NAME",
                 "BriefingText": "$loc UI_PEACOCK_ROSEBUSH_OBJ_FINISH_DESC",
                 "UpdateActivationWhileCompleted": true,
-<<<<<<< HEAD
                 "OnActive": { "IfCompleted": { "Visible": false } },
                 "HUDTemplate": {
                     "display": "$loc UI_PEACOCK_ROSEBUSH_OBJ_FINISH_NAME"
-=======
-                "OnActive": {
-                    "IfCompleted": {
-                        "Visible": false
-                    }
-                },
-                "HUDTemplate": {
-                    "display": "$loc UI_PEACOCK_ROSEBUSH_FINISH"
->>>>>>> ddc01064
                 },
                 "Definition": {
                     "Scope": "session",
                     "States": {
-<<<<<<< HEAD
-                        "Start": { "-": { "Transition": "Success" } }
-=======
-                        "Start": {
-                            "AmbientChanged": {
-                                "Transition": "Success"
-                            }
-                        }
->>>>>>> ddc01064
+                        "Start": {
+                            "AmbientChanged": { "Transition": "Success" }
+                        }
                     }
                 }
             },
@@ -292,21 +276,14 @@
             }
         ],
         "Bricks": [],
-<<<<<<< HEAD
-=======
         "GameChangers": [],
->>>>>>> ddc01064
         "VR": [
             {
                 "Quality": "base",
                 "Bricks": [
                     "assembly:/_pro/Scenes/Bricks/vr_setup.brick",
                     "assembly:/_pro/scenes/missions/ancestral/vr_overrides_ancestral_bulldog.brick",
-<<<<<<< HEAD
-                    "assembly:/_pro/scenes/missions/ancestral/vr_overrides_ps4perf.brick"
-=======
                     "assembly:/_pro/scenes/missions/ancestral/vr_overrides_low_performance.brick"
->>>>>>> ddc01064
                 ]
             },
             {
@@ -316,13 +293,7 @@
                     "assembly:/_pro/scenes/missions/ancestral/vr_overrides_ancestral_bulldog.brick"
                 ]
             }
-<<<<<<< HEAD
-        ],
-        "GameChangers": [],
-        "GameChangerReferences": []
-=======
         ]
->>>>>>> ddc01064
     },
     "Metadata": {
         "Id": "0fc24d6e-5870-44d3-897a-15f19c4ccef2",
@@ -338,7 +309,6 @@
         "Release": "3.1.0 Escalation",
         "InGroup": "78628e05-93ce-4f87-8a17-b910d32df51f",
         "GroupObjectiveDisplayOrder": [
-<<<<<<< HEAD
             { "Id": "a2125ded-5ed2-4bb1-a7e1-fb5c2446d9c8", "IsNew": true },
             { "Id": "1b6a050f-162e-4038-898f-859c5c956a7b", "IsNew": true },
             { "Id": "f80cd9dd-0908-4e91-8e78-7345d90f506c", "IsNew": true },
@@ -346,28 +316,5 @@
             { "Id": "0706f101-9814-40b1-82e1-2eb2fff82931", "IsNew": true }
         ],
         "Entitlements": ["LOCATION_ANCESTRAL"]
-=======
-            {
-                "Id": "0706f101-9814-40b1-82e1-2eb2fff82931",
-                "IsNew": true
-            },
-            {
-                "Id": "a2125ded-5ed2-4bb1-a7e1-fb5c2446d9c8",
-                "IsNew": true
-            },
-            {
-                "Id": "1b6a050f-162e-4038-898f-859c5c956a7b",
-                "IsNew": true
-            },
-            {
-                "Id": "f80cd9dd-0908-4e91-8e78-7345d90f506c",
-                "IsNew": true
-            },
-            {
-                "Id": "bca06014-1580-4837-916a-95bc9f64d76a",
-                "IsNew": true
-            }
-        ]
->>>>>>> ddc01064
     }
 }