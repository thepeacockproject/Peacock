--- conflicted
+++ resolved
@@ -91,8 +91,6 @@
         "Bricks": [
             "assembly:/_PRO/Scenes/Missions/CoastalTown/override_constantjeff.brick"
         ],
-<<<<<<< HEAD
-=======
         "Entrances": [
             "a28dd5e3-1f1d-408d-9387-945641c32218",
             "c200b5c6-2c14-4602-b22d-3a67b9fb3e3b",
@@ -101,39 +99,24 @@
             "c27f76ca-ed71-4b2d-9b9d-693875df830c",
             "c113315d-ffcc-4878-9e70-bb35aadf0211"
         ],
->>>>>>> ddc01064
         "VR": [
             {
                 "Quality": "base",
                 "Bricks": [
                     "assembly:/_pro/Scenes/Bricks/vr_setup.brick",
-<<<<<<< HEAD
-                    "assembly:/_pro/scenes/missions/coastaltown/vr_overrides_ebola.brick",
-                    "assembly:/_pro/scenes/missions/coastaltown/vr_overrides_ps4perf.brick"
-=======
                     "assembly:/_PRO/Scenes/Missions/coastaltown/vr_agility_overrides_coastaltown_variations.brick",
                     "assembly:/_pro/scenes/missions/coastaltown/vr_overrides_ebola.brick"
->>>>>>> ddc01064
                 ]
             },
             {
                 "Quality": "better",
                 "Bricks": [
                     "assembly:/_pro/Scenes/Bricks/vr_setup.brick",
-<<<<<<< HEAD
-                    "assembly:/_pro/scenes/missions/coastaltown/vr_overrides_ebola.brick"
-                ]
-            }
-        ],
-        "GameChangers": [],
-        "GameChangerReferences": []
-=======
                     "assembly:/_PRO/Scenes/Missions/coastaltown/vr_agility_overrides_coastaltown_variations.brick",
                     "assembly:/_pro/scenes/missions/coastaltown/vr_overrides_ebola.brick"
                 ]
             }
         ]
->>>>>>> ddc01064
     },
     "Metadata": {
         "Id": "408d03c6-46db-45f4-ab05-9f380eae4670",
