--- conflicted
+++ resolved
@@ -248,8 +248,6 @@
         "Bricks": [
             "assembly:/_PRO/Scenes/Missions/CoastalTown/override_constantjeff.brick"
         ],
-<<<<<<< HEAD
-=======
         "Entrances": [
             "a28dd5e3-1f1d-408d-9387-945641c32218",
             "c200b5c6-2c14-4602-b22d-3a67b9fb3e3b",
@@ -258,39 +256,24 @@
             "c27f76ca-ed71-4b2d-9b9d-693875df830c",
             "c113315d-ffcc-4878-9e70-bb35aadf0211"
         ],
->>>>>>> ddc01064
         "VR": [
             {
                 "Quality": "base",
                 "Bricks": [
                     "assembly:/_pro/Scenes/Bricks/vr_setup.brick",
-<<<<<<< HEAD
-                    "assembly:/_pro/scenes/missions/coastaltown/vr_overrides_ebola.brick",
-                    "assembly:/_pro/scenes/missions/coastaltown/vr_overrides_ps4perf.brick"
-=======
                     "assembly:/_PRO/Scenes/Missions/coastaltown/vr_agility_overrides_coastaltown_variations.brick",
                     "assembly:/_pro/scenes/missions/coastaltown/vr_overrides_ebola.brick"
->>>>>>> ddc01064
                 ]
             },
             {
                 "Quality": "better",
                 "Bricks": [
                     "assembly:/_pro/Scenes/Bricks/vr_setup.brick",
-<<<<<<< HEAD
-                    "assembly:/_pro/scenes/missions/coastaltown/vr_overrides_ebola.brick"
-                ]
-            }
-        ],
-        "GameChangers": [],
-        "GameChangerReferences": []
-=======
                     "assembly:/_PRO/Scenes/Missions/coastaltown/vr_agility_overrides_coastaltown_variations.brick",
                     "assembly:/_pro/scenes/missions/coastaltown/vr_overrides_ebola.brick"
                 ]
             }
         ]
->>>>>>> ddc01064
     },
     "Metadata": {
         "Id": "d71b56ad-4134-4fb6-8e46-a7377a0e2a54",
