--- conflicted
+++ resolved
@@ -1,43 +1,23 @@
 {
     "Data": {
-<<<<<<< HEAD
-        "EnableSaving": false,
-        "Objectives": [],
-        "Bricks": [],
-=======
->>>>>>> ddc01064
         "VR": [
             {
                 "Quality": "base",
                 "Bricks": [
                     "assembly:/_pro/Scenes/Bricks/vr_setup.brick",
-<<<<<<< HEAD
-                    "assembly:/_pro/scenes/missions/coastaltown/vr_overrides_ebola.brick",
-                    "assembly:/_pro/scenes/missions/coastaltown/vr_overrides_ps4perf.brick"
-=======
                     "assembly:/_PRO/Scenes/Missions/coastaltown/vr_agility_overrides_coastaltown_variations.brick",
                     "assembly:/_pro/scenes/missions/coastaltown/vr_overrides_ebola.brick"
->>>>>>> ddc01064
                 ]
             },
             {
                 "Quality": "better",
                 "Bricks": [
                     "assembly:/_pro/Scenes/Bricks/vr_setup.brick",
-<<<<<<< HEAD
-                    "assembly:/_pro/scenes/missions/coastaltown/vr_overrides_ebola.brick"
-                ]
-            }
-        ],
-        "GameChangers": [],
-        "GameChangerReferences": []
-=======
                     "assembly:/_PRO/Scenes/Missions/coastaltown/vr_agility_overrides_coastaltown_variations.brick",
                     "assembly:/_pro/scenes/missions/coastaltown/vr_overrides_ebola.brick"
                 ]
             }
         ]
->>>>>>> ddc01064
     },
     "Metadata": {
         "Id": "0cceeecb-c8fe-42a4-aee4-d7b575f56a1b",
