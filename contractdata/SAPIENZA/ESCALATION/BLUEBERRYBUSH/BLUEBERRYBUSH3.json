--- conflicted
+++ resolved
@@ -272,44 +272,14 @@
         "Release": "3.1.0 Escalation",
         "InGroup": "74415eca-d01e-4070-9bc9-5ef9b4e8f7d2",
         "GroupObjectiveDisplayOrder": [
-<<<<<<< HEAD
-            { "IsNew": true, "Id": "f48adfa1-6a75-48e9-b06c-cb4404349835" },
-            { "IsNew": true, "Id": "7e8cd02d-b6c9-48be-a363-b1d1c3b55dd1" },
-            { "IsNew": true, "Id": "834a20cc-7cfc-4ec3-8858-c3a213e3de56" },
+            { "Id": "f48adfa1-6a75-48e9-b06c-cb4404349835", "IsNew": true },
+            { "Id": "7e8cd02d-b6c9-48be-a363-b1d1c3b55dd1", "IsNew": true },
+            { "Id": "834a20cc-7cfc-4ec3-8858-c3a213e3de56", "IsNew": true },
             { "Id": "28275372-d543-49ba-a799-97b9ca4b4cdf" },
             { "Id": "3846c991-edda-4b66-8d0f-d2a702b20fcf" },
             { "Id": "98610b95-8908-4110-b9b8-c5d9696e7fbe" },
             { "Id": "f8feee12-0353-44ef-8b80-dfe0a0e11061" }
         ],
-        "Entitlements": ["H1_LEGACY_STANDARD"],
-        "PublicId": "06656372635"
-=======
-            {
-                "IsNew": true,
-                "Id": "f48adfa1-6a75-48e9-b06c-cb4404349835"
-            },
-            {
-                "IsNew": true,
-                "Id": "7e8cd02d-b6c9-48be-a363-b1d1c3b55dd1"
-            },
-            {
-                "Id": "28275372-d543-49ba-a799-97b9ca4b4cdf"
-            },
-            {
-                "Id": "3846c991-edda-4b66-8d0f-d2a702b20fcf"
-            },
-            {
-                "IsNew": true,
-                "Id": "834a20cc-7cfc-4ec3-8858-c3a213e3de56"
-            },
-            {
-                "Id": "98610b95-8908-4110-b9b8-c5d9696e7fbe"
-            },
-            {
-                "Id": "f8feee12-0353-44ef-8b80-dfe0a0e11061"
-            }
-        ],
         "Entitlements": ["LOCATION_COASTALTOWN"]
->>>>>>> ddc01064
     }
 }