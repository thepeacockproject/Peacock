--- conflicted
+++ resolved
@@ -226,11 +226,6 @@
                 "Id": "f8feee12-0353-44ef-8b80-dfe0a0e11061"
             }
         ],
-<<<<<<< HEAD
-        "Entitlements": ["H1_LEGACY_STANDARD"],
-        "PublicId": "08458632084"
-=======
         "Entitlements": ["LOCATION_COASTALTOWN"]
->>>>>>> ddc01064
     }
 }