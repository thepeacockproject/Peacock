{
    "Data": {
        "EnableSaving": false,
        "Entrances": ["4970aae5-e4c1-4d5c-a66a-0fc06616211b"],
        "Objectives": [
            {
                "Id": "1319032f-5b50-4488-a790-b3b25c4a50f1",
                "Image": "images/contracts/escalation/contractescalation_rocco.jpg",
                "BriefingName": "$loc UI_PEACOCK_ROCCO_OBJ1_NAME",
                "BriefingText": "$loc UI_PEACOCK_ROCCO_OBJ1_DESC",
                "DisplayAsKillObjective": false,
                "HUDTemplate": {
                    "display": "$loc UI_PEACOCK_ROCCO_OBJ1_DESC"
                },
                "Category": "primary",
                "Primary": true,
                "Type": "statemachine",
                "TargetConditions": [
                    {
                        "Type": "disguise",
                        "RepositoryId": "4c6816d8-4ae7-4161-a971-970055e64b34",
                        "HardCondition": true
                    }
                ],
                "Definition": {
                    "Scope": "Hit",
                    "Context": {
                        "Targets": ["3ed1c7e6-7707-48b4-a0f0-b933bc851fdb"]
                    },
                    "States": {
                        "Start": {
                            "Kill": [
                                {
                                    "Condition": {
                                        "$and": [
                                            {
                                                "$eq": [
                                                    "$Value.RepositoryId",
                                                    "3ed1c7e6-7707-48b4-a0f0-b933bc851fdb"
                                                ]
                                            },
                                            {
                                                "$eq": [
                                                    "$Value.OutfitRepositoryId",
                                                    "4c6816d8-4ae7-4161-a971-970055e64b34"
                                                ]
                                            }
                                        ]
                                    },
                                    "Transition": "Success"
                                },
                                {
                                    "Condition": {
                                        "$eq": [
                                            "$Value.RepositoryId",
                                            "3ed1c7e6-7707-48b4-a0f0-b933bc851fdb"
                                        ]
                                    },
                                    "Transition": "Failure"
                                }
                            ]
                        }
                    }
                }
            },
            {
                "Id": "423f12e8-5489-40b2-8759-037a458c851d",
                "BriefingName": "$loc UI_PEACOCK_ROCCO_OBJ2_NAME",
                "BriefingText": "$loc UI_PEACOCK_ROCCO_OBJ2_DESC",
                "HUDTemplate": {
                    "display": "$loc UI_PEACOCK_ROCCO_OBJ2_DESC"
                },
                "Category": "primary",
                "Primary": true,
                "Type": "statemachine",
                "TargetConditions": [
                    {
                        "Type": "disguise",
                        "RepositoryId": "4c6816d8-4ae7-4161-a971-970055e64b34",
                        "HardCondition": true
                    }
                ],
                "Definition": {
                    "Scope": "session",
                    "Context": {
                        "Targets": ["8de9aa5e-6d61-442f-a4c0-e5bba91cd3cd"]
                    },
                    "States": {
                        "Start": {
                            "Kill": [
                                {
                                    "Condition": {
                                        "$and": [
                                            {
                                                "$eq": [
                                                    "$Value.RepositoryId",
                                                    "8de9aa5e-6d61-442f-a4c0-e5bba91cd3cd"
                                                ]
                                            },
                                            {
                                                "$eq": [
                                                    "$Value.OutfitRepositoryId",
                                                    "4c6816d8-4ae7-4161-a971-970055e64b34"
                                                ]
                                            }
                                        ]
                                    },
                                    "Transition": "Success"
                                },
                                {
                                    "Condition": {
                                        "$eq": [
                                            "$Value.RepositoryId",
                                            "8de9aa5e-6d61-442f-a4c0-e5bba91cd3cd"
                                        ]
                                    },
                                    "Transition": "Failure"
                                }
                            ]
                        }
                    }
                }
            }
        ],
        "Bricks": [
            "assembly:/_PRO/Scenes/Missions/CoastalTown/Gamechangers_AllCameras.brick"
        ],
        "VR": [
            {
                "Quality": "base",
                "Bricks": [
                    "assembly:/_pro/Scenes/Bricks/vr_setup.brick",
                    "assembly:/_pro/scenes/missions/coastaltown/vr_overrides_octopus.brick",
                    "assembly:/_pro/scenes/missions/coastaltown/vr_overrides_ps4perf.brick"
                ]
            },
            {
                "Quality": "better",
                "Bricks": [
                    "assembly:/_pro/Scenes/Bricks/vr_setup.brick",
                    "assembly:/_pro/scenes/missions/coastaltown/vr_overrides_octopus.brick"
                ]
            }
        ],
        "GameChangers": [
            "3db72bb5-63d6-47fe-9332-d7ea3c195e06",
            "421c9667-5055-4439-92a3-fa75c49c3050"
        ],
        "GameChangerReferences": [],
        "MandatoryLoadout": [
            {
                "Id": "Disguise",
                "Properties": {
                    "LoadoutSlot": "disguise",
                    "RepositoryId": "d16a37e6-357d-4424-8e65-7c697ea556d8"
                }
            },
            {
                "Id": "ExplosivePhone",
                "Properties": {
                    "LoadoutSlot": "gear",
                    "RepositoryId": "74a22451-8920-488f-883c-b5246ba0f9f3"
                }
            },
            {
                "Id": "Silverballer",
                "Properties": {
                    "LoadoutSlot": "weapon",
                    "RepositoryId": "e70adb5b-0646-4f88-bd4a-85bea7a2a654"
                }
            }
        ],
        "VR": [
            {
                "Quality": "base",
                "Bricks": [
                    "assembly:/_pro/Scenes/Bricks/vr_setup.brick",
                    "assembly:/_pro/scenes/missions/coastaltown/vr_overrides_octopus.brick",
                    "assembly:/_pro/scenes/missions/coastaltown/vr_overrides_low_performance.brick"
                ]
            },
            {
                "Quality": "better",
                "Bricks": [
                    "assembly:/_pro/Scenes/Bricks/vr_setup.brick",
                    "assembly:/_pro/scenes/missions/coastaltown/vr_overrides_octopus.brick"
                ]
            }
        ]
    },
    "Metadata": {
        "Id": "4ccf2b51-4a99-4a6d-a37c-31ef5d27e703",
        "IsPublished": true,
        "InGroup": "9e0188e8-bdad-476c-b4ce-2faa5d2be56c",
        "Title": "UI_PEACOCK_ROCCO3",
        "Description": "",
        "CodeName_Hint": "[PEACOCK] Rocco - Level 3",
        "Location": "LOCATION_COASTALTOWN",
        "RequiredUnlockable": "ACCESS_HIT_OCTOPUS",
        "TileImage": "images/contracts/escalation/contractescalation_rocco.jpg",
        "ScenePath": "assembly:/_PRO/Scenes/Missions/CoastalTown/_scene_octopus.entity",
        "Type": "escalation",
        "GroupObjectiveDisplayOrder": [
<<<<<<< HEAD
            { "IsNew": true, "Id": "421c9667-5055-4439-92a3-fa75c49c3050" },
            { "Id": "423f12e8-5489-40b2-8759-037a458c851d" },
            { "Id": "1319032f-5b50-4488-a790-b3b25c4a50f1" },
            { "Id": "3db72bb5-63d6-47fe-9332-d7ea3c195e06" }
=======
            {
                "Id": "423f12e8-5489-40b2-8759-037a458c851d"
            },
            {
                "Id": "1319032f-5b50-4488-a790-b3b25c4a50f1"
            },
            {
                "IsNew": true,
                "Id": "421c9667-5055-4439-92a3-fa75c49c3050"
            },
            {
                "Id": "3db72bb5-63d6-47fe-9332-d7ea3c195e06"
            }
>>>>>>> ddc01064
        ],
        "Entitlements": ["LOCATION_COASTALTOWN"]
    },
    "UserData": {}
}<|MERGE_RESOLUTION|>--- conflicted
+++ resolved
@@ -201,26 +201,10 @@
         "ScenePath": "assembly:/_PRO/Scenes/Missions/CoastalTown/_scene_octopus.entity",
         "Type": "escalation",
         "GroupObjectiveDisplayOrder": [
-<<<<<<< HEAD
-            { "IsNew": true, "Id": "421c9667-5055-4439-92a3-fa75c49c3050" },
+            { "Id": "421c9667-5055-4439-92a3-fa75c49c3050", "IsNew": true },
             { "Id": "423f12e8-5489-40b2-8759-037a458c851d" },
             { "Id": "1319032f-5b50-4488-a790-b3b25c4a50f1" },
             { "Id": "3db72bb5-63d6-47fe-9332-d7ea3c195e06" }
-=======
-            {
-                "Id": "423f12e8-5489-40b2-8759-037a458c851d"
-            },
-            {
-                "Id": "1319032f-5b50-4488-a790-b3b25c4a50f1"
-            },
-            {
-                "IsNew": true,
-                "Id": "421c9667-5055-4439-92a3-fa75c49c3050"
-            },
-            {
-                "Id": "3db72bb5-63d6-47fe-9332-d7ea3c195e06"
-            }
->>>>>>> ddc01064
         ],
         "Entitlements": ["LOCATION_COASTALTOWN"]
     },
