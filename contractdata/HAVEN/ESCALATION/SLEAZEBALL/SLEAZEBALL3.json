{
    "Data": {
        "EnableSaving": false,
        "Objectives": [
            {
                "_comment": "Target 1",
                "Type": "statemachine",
                "Id": "26009bfe-b1d2-4533-9d8c-a2362b8ff4a5",
                "BriefingName": "$loc UI_PEACOCK_LONGBUSH_OBJ_GYM_ACCIDENT_NAME",
                "BriefingText": "$loc UI_PEACOCK_LONGBUSH_OBJ1_GYM_ACCIDENT",
                "ObjectiveType": "customkill",
                "HUDTemplate": {
                    "display": "$loc UI_PEACOCK_LONGBUSH_OBJ1_GYM_ACCIDENT"
                },
                "Category": "primary",
                "Definition": {
                    "Context": {
                        "Targets": ["d73cdffa-ca48-4d81-934c-152b49eb0b92"]
                    },
                    "States": {
                        "Start": {
                            "Pacify": [
                                {
                                    "Condition": {
                                        "$and": [
                                            {
                                                "$eq": [
                                                    "$Value.RepositoryId",
                                                    "d73cdffa-ca48-4d81-934c-152b49eb0b92"
                                                ]
                                            },
                                            {
                                                "$or": [
                                                    {
                                                        "$eq": [
                                                            "$Value.KillItemRepositoryId",
                                                            "9c649932-7329-4cc3-a8cb-a32cae5dd7ca"
                                                        ]
                                                    },
                                                    {
                                                        "$eq": [
                                                            "$Value.KillItemRepositoryId",
                                                            "70e6a06f-c6e0-4ce4-a0f9-6c61ec0d8fb5"
                                                        ]
                                                    }
                                                ]
                                            }
                                        ]
                                    },
                                    "Transition": "AwaitingKill"
                                },
                                {
                                    "Condition": {
                                        "$eq": [
                                            "$Value.RepositoryId",
                                            "d73cdffa-ca48-4d81-934c-152b49eb0b92"
                                        ]
                                    },
                                    "Transition": "Failure"
                                }
                            ],
                            "Kill": {
                                "Condition": {
                                    "$eq": [
                                        "$Value.RepositoryId",
                                        "d73cdffa-ca48-4d81-934c-152b49eb0b92"
                                    ]
                                },
                                "Transition": "Failure"
                            }
                        },
                        "AwaitingKill": {
                            "Kill": [
                                {
                                    "Condition": {
                                        "$and": [
                                            {
                                                "$eq": [
                                                    "$Value.RepositoryId",
                                                    "d73cdffa-ca48-4d81-934c-152b49eb0b92"
                                                ]
                                            },
                                            {
                                                "$eq": [
                                                    "$Value.OutfitRepositoryId",
                                                    "49e70108-2c8d-4418-8e42-8f63d6ed43af"
                                                ]
                                            }
                                        ]
                                    },
                                    "Transition": "Success"
                                },
                                {
                                    "Condition": {
                                        "$eq": [
                                            "$Value.RepositoryId",
                                            "d73cdffa-ca48-4d81-934c-152b49eb0b92"
                                        ]
                                    },
                                    "Transition": "Failure"
                                }
                            ]
                        }
                    }
                }
            },
            {
                "_comment": "Target 2",
                "Type": "statemachine",
                "Id": "74c86d8a-3a1d-4c76-a7a4-fa9805b0bae8",
                "BriefingName": "$loc UI_PEACOCK_LONGBUSH_OBJ_GYM_ACCIDENT_NAME",
                "BriefingText": "$loc UI_PEACOCK_LONGBUSH_OBJ2_GYM_ACCIDENT",
                "ObjectiveType": "customkill",
                "HUDTemplate": {
                    "display": "$loc UI_PEACOCK_LONGBUSH_OBJ2_GYM_ACCIDENT"
                },
                "Category": "primary",
                "Definition": {
                    "Context": {
                        "Targets": ["328df783-28d3-40ce-8f5a-3817a356d0ed"]
                    },
                    "States": {
                        "Start": {
                            "Pacify": [
                                {
                                    "Condition": {
                                        "$and": [
                                            {
                                                "$eq": [
                                                    "$Value.RepositoryId",
                                                    "328df783-28d3-40ce-8f5a-3817a356d0ed"
                                                ]
                                            },
                                            {
                                                "$or": [
                                                    {
                                                        "$eq": [
                                                            "$Value.KillItemRepositoryId",
                                                            "9c649932-7329-4cc3-a8cb-a32cae5dd7ca"
                                                        ]
                                                    },
                                                    {
                                                        "$eq": [
                                                            "$Value.KillItemRepositoryId",
                                                            "70e6a06f-c6e0-4ce4-a0f9-6c61ec0d8fb5"
                                                        ]
                                                    }
                                                ]
                                            }
                                        ]
                                    },
                                    "Transition": "AwaitingKill"
                                },
                                {
                                    "Condition": {
                                        "$eq": [
                                            "$Value.RepositoryId",
                                            "328df783-28d3-40ce-8f5a-3817a356d0ed"
                                        ]
                                    },
                                    "Transition": "Failure"
                                }
                            ],
                            "Kill": {
                                "Condition": {
                                    "$eq": [
                                        "$Value.RepositoryId",
                                        "328df783-28d3-40ce-8f5a-3817a356d0ed"
                                    ]
                                },
                                "Transition": "Failure"
                            }
                        },
                        "AwaitingKill": {
                            "Kill": [
                                {
                                    "Condition": {
                                        "$and": [
                                            {
                                                "$eq": [
                                                    "$Value.RepositoryId",
                                                    "328df783-28d3-40ce-8f5a-3817a356d0ed"
                                                ]
                                            },
                                            {
                                                "$eq": [
                                                    "$Value.OutfitRepositoryId",
                                                    "49e70108-2c8d-4418-8e42-8f63d6ed43af"
                                                ]
                                            }
                                        ]
                                    },
                                    "Transition": "Success"
                                },
                                {
                                    "Condition": {
                                        "$eq": [
                                            "$Value.RepositoryId",
                                            "328df783-28d3-40ce-8f5a-3817a356d0ed"
                                        ]
                                    },
                                    "Transition": "Failure"
                                }
                            ]
                        }
                    }
                }
            },
            {
                "_comment": "Target 3",
                "Type": "statemachine",
                "Id": "3ca3dd52-c4f8-44da-9f9c-e046d88271c8",
                "BriefingName": "$loc UI_PEACOCK_LONGBUSH_OBJ_GYM_ACCIDENT_NAME",
                "BriefingText": "$loc UI_PEACOCK_LONGBUSH_OBJ3_GYM_ACCIDENT",
                "ObjectiveType": "customkill",
                "HUDTemplate": {
                    "display": "$loc UI_PEACOCK_LONGBUSH_OBJ3_GYM_ACCIDENT"
                },
                "Category": "primary",
                "Definition": {
                    "Context": {
                        "Targets": ["57bd791b-a94b-4558-996e-8b62011d09a4"]
                    },
                    "States": {
                        "Start": {
                            "Pacify": [
                                {
                                    "Condition": {
                                        "$and": [
                                            {
                                                "$eq": [
                                                    "$Value.RepositoryId",
                                                    "57bd791b-a94b-4558-996e-8b62011d09a4"
                                                ]
                                            },
                                            {
                                                "$or": [
                                                    {
                                                        "$eq": [
                                                            "$Value.KillItemRepositoryId",
                                                            "9c649932-7329-4cc3-a8cb-a32cae5dd7ca"
                                                        ]
                                                    },
                                                    {
                                                        "$eq": [
                                                            "$Value.KillItemRepositoryId",
                                                            "70e6a06f-c6e0-4ce4-a0f9-6c61ec0d8fb5"
                                                        ]
                                                    }
                                                ]
                                            }
                                        ]
                                    },
                                    "Transition": "AwaitingKill"
                                },
                                {
                                    "Condition": {
                                        "$eq": [
                                            "$Value.RepositoryId",
                                            "57bd791b-a94b-4558-996e-8b62011d09a4"
                                        ]
                                    },
                                    "Transition": "Failure"
                                }
                            ],
                            "Kill": {
                                "Condition": {
                                    "$eq": [
                                        "$Value.RepositoryId",
                                        "57bd791b-a94b-4558-996e-8b62011d09a4"
                                    ]
                                },
                                "Transition": "Failure"
                            }
                        },
                        "AwaitingKill": {
                            "Kill": [
                                {
                                    "Condition": {
                                        "$and": [
                                            {
                                                "$eq": [
                                                    "$Value.RepositoryId",
                                                    "57bd791b-a94b-4558-996e-8b62011d09a4"
                                                ]
                                            },
                                            {
                                                "$eq": [
                                                    "$Value.OutfitRepositoryId",
                                                    "49e70108-2c8d-4418-8e42-8f63d6ed43af"
                                                ]
                                            }
                                        ]
                                    },
                                    "Transition": "Success"
                                },
                                {
                                    "Condition": {
                                        "$eq": [
                                            "$Value.RepositoryId",
                                            "57bd791b-a94b-4558-996e-8b62011d09a4"
                                        ]
                                    },
                                    "Transition": "Failure"
                                }
                            ]
                        }
                    }
                }
            },
            {
                "_comment": "Target 4",
                "Type": "statemachine",
                "Id": "fff4788e-2975-4ec3-9d74-f64470f0910d",
                "BriefingName": "$loc UI_PEACOCK_LONGBUSH_OBJ_GYM_ACCIDENT_NAME",
                "BriefingText": "$loc UI_PEACOCK_LONGBUSH_OBJ4_GYM_ACCIDENT",
                "ObjectiveType": "customkill",
                "HUDTemplate": {
                    "display": "$loc UI_PEACOCK_LONGBUSH_OBJ4_GYM_ACCIDENT"
                },
                "Category": "primary",
                "Definition": {
                    "Context": {
                        "Targets": ["b8ce63ea-ab43-4058-aeb0-9e5ca1e27091"]
                    },
                    "States": {
                        "Start": {
                            "Pacify": [
                                {
                                    "Condition": {
                                        "$and": [
                                            {
                                                "$eq": [
                                                    "$Value.RepositoryId",
                                                    "b8ce63ea-ab43-4058-aeb0-9e5ca1e27091"
                                                ]
                                            },
                                            {
                                                "$or": [
                                                    {
                                                        "$eq": [
                                                            "$Value.KillItemRepositoryId",
                                                            "9c649932-7329-4cc3-a8cb-a32cae5dd7ca"
                                                        ]
                                                    },
                                                    {
                                                        "$eq": [
                                                            "$Value.KillItemRepositoryId",
                                                            "70e6a06f-c6e0-4ce4-a0f9-6c61ec0d8fb5"
                                                        ]
                                                    }
                                                ]
                                            }
                                        ]
                                    },
                                    "Transition": "AwaitingKill"
                                },
                                {
                                    "Condition": {
                                        "$eq": [
                                            "$Value.RepositoryId",
                                            "b8ce63ea-ab43-4058-aeb0-9e5ca1e27091"
                                        ]
                                    },
                                    "Transition": "Failure"
                                }
                            ],
                            "Kill": {
                                "Condition": {
                                    "$eq": [
                                        "$Value.RepositoryId",
                                        "b8ce63ea-ab43-4058-aeb0-9e5ca1e27091"
                                    ]
                                },
                                "Transition": "Failure"
                            }
                        },
                        "AwaitingKill": {
                            "Kill": [
                                {
                                    "Condition": {
                                        "$and": [
                                            {
                                                "$eq": [
                                                    "$Value.RepositoryId",
                                                    "b8ce63ea-ab43-4058-aeb0-9e5ca1e27091"
                                                ]
                                            },
                                            {
                                                "$eq": [
                                                    "$Value.OutfitRepositoryId",
                                                    "49e70108-2c8d-4418-8e42-8f63d6ed43af"
                                                ]
                                            }
                                        ]
                                    },
                                    "Transition": "Success"
                                },
                                {
                                    "Condition": {
                                        "$eq": [
                                            "$Value.RepositoryId",
                                            "b8ce63ea-ab43-4058-aeb0-9e5ca1e27091"
                                        ]
                                    },
                                    "Transition": "Failure"
                                }
                            ]
                        }
                    }
                }
            }
        ],
        "Bricks": [],
        "VR": [
            {
                "Quality": "base",
                "Bricks": [
                    "assembly:/_pro/Scenes/Bricks/vr_setup.brick",
                    "assembly:/_pro/scenes/missions/opulent/mission_stingray/vr_overrides_stingray.brick",
                    "assembly:/_pro/scenes/missions/opulent/mission_stingray/vr_overrides_ps4perf.brick"
                ]
            },
            {
                "Quality": "better",
                "Bricks": [
                    "assembly:/_pro/Scenes/Bricks/vr_setup.brick",
                    "assembly:/_pro/scenes/missions/opulent/mission_stingray/vr_overrides_stingray.brick"
                ]
            }
        ],
        "GameChangers": [
            "1f1f3c9e-1490-4fcc-aee6-5fde7c6c48ca",
            "f41f18fe-0fe5-416a-a793-50727e594655"
        ],
<<<<<<< HEAD
        "GameChangerReferences": []
=======
        "Bricks": [],
        "VR": [
            {
                "Quality": "base",
                "Bricks": [
                    "assembly:/_pro/Scenes/Bricks/vr_setup.brick",
                    "assembly:/_pro/scenes/missions/opulent/mission_stingray/vr_overrides_stingray.brick",
                    "assembly:/_pro/scenes/missions/opulent/mission_stingray/vr_overrides_low_performance.brick"
                ]
            },
            {
                "Quality": "better",
                "Bricks": [
                    "assembly:/_pro/Scenes/Bricks/vr_setup.brick",
                    "assembly:/_pro/scenes/missions/opulent/mission_stingray/vr_overrides_stingray.brick"
                ]
            }
        ]
>>>>>>> ddc01064
    },
    "Metadata": {
        "Id": "83655c86-012f-4d2b-a57d-5b021af99af1",
        "IsPublished": true,
        "CreatorUserId": "fadb923c-e6bb-4283-a537-eb4d1150262e",
        "TileImage": "images/contracts/escalation/contractescalation_longbush.jpg",
        "Title": "UI_PEACOCK_LONGBUSH3",
        "Description": "",
        "CodeName_Hint": "[PEACOCK] Longbush - Level 3",
        "Location": "LOCATION_OPULENT_STINGRAY",
        "RequiredUnlockable": "ACCESS_HIT_STINGRAY",
        "ScenePath": "assembly:/_pro/scenes/missions/Opulent/mission_stingray/scene_stingray_basic.entity",
        "Type": "escalation",
        "Release": "3.1.0 Escalation",
        "InGroup": "35f1f534-ae2d-42be-8472-dd55e96625ea",
        "GroupObjectiveDisplayOrder": [
<<<<<<< HEAD
            { "Id": "3ca3dd52-c4f8-44da-9f9c-e046d88271c8", "IsNew": true },
            { "Id": "fff4788e-2975-4ec3-9d74-f64470f0910d", "IsNew": true },
            { "Id": "74c86d8a-3a1d-4c76-a7a4-fa9805b0bae8" },
            { "Id": "26009bfe-b1d2-4533-9d8c-a2362b8ff4a5" },
            { "Id": "1f1f3c9e-1490-4fcc-aee6-5fde7c6c48ca" },
            { "Id": "f41f18fe-0fe5-416a-a793-50727e594655" }
        ],
        "Entitlements": ["H2_LEGACY_EXPANSION"]
=======
            {
                "Id": "3ca3dd52-c4f8-44da-9f9c-e046d88271c8",
                "IsNew": true
            },
            {
                "Id": "fff4788e-2975-4ec3-9d74-f64470f0910d",
                "IsNew": true
            },
            {
                "Id": "74c86d8a-3a1d-4c76-a7a4-fa9805b0bae8"
            },
            {
                "Id": "26009bfe-b1d2-4533-9d8c-a2362b8ff4a5"
            }
        ]
>>>>>>> ddc01064
    },
    "UserData": {}
}<|MERGE_RESOLUTION|>--- conflicted
+++ resolved
@@ -433,9 +433,6 @@
             "1f1f3c9e-1490-4fcc-aee6-5fde7c6c48ca",
             "f41f18fe-0fe5-416a-a793-50727e594655"
         ],
-<<<<<<< HEAD
-        "GameChangerReferences": []
-=======
         "Bricks": [],
         "VR": [
             {
@@ -454,7 +451,6 @@
                 ]
             }
         ]
->>>>>>> ddc01064
     },
     "Metadata": {
         "Id": "83655c86-012f-4d2b-a57d-5b021af99af1",
@@ -471,7 +467,6 @@
         "Release": "3.1.0 Escalation",
         "InGroup": "35f1f534-ae2d-42be-8472-dd55e96625ea",
         "GroupObjectiveDisplayOrder": [
-<<<<<<< HEAD
             { "Id": "3ca3dd52-c4f8-44da-9f9c-e046d88271c8", "IsNew": true },
             { "Id": "fff4788e-2975-4ec3-9d74-f64470f0910d", "IsNew": true },
             { "Id": "74c86d8a-3a1d-4c76-a7a4-fa9805b0bae8" },
@@ -480,23 +475,6 @@
             { "Id": "f41f18fe-0fe5-416a-a793-50727e594655" }
         ],
         "Entitlements": ["H2_LEGACY_EXPANSION"]
-=======
-            {
-                "Id": "3ca3dd52-c4f8-44da-9f9c-e046d88271c8",
-                "IsNew": true
-            },
-            {
-                "Id": "fff4788e-2975-4ec3-9d74-f64470f0910d",
-                "IsNew": true
-            },
-            {
-                "Id": "74c86d8a-3a1d-4c76-a7a4-fa9805b0bae8"
-            },
-            {
-                "Id": "26009bfe-b1d2-4533-9d8c-a2362b8ff4a5"
-            }
-        ]
->>>>>>> ddc01064
     },
     "UserData": {}
 }