{
    "Data": {
        "EnableSaving": false,
        "Objectives": [
            {
                "Id": "5f890d35-c14d-4f51-a433-546d94494f53",
                "HUDTemplate": {
                    "display": "$loc UI_PEACOCK_PIRATESPROBLEM_OBJ2"
                },
                "Primary": true,
                "SuccessEvent": {
                    "EventName": "Kill",
                    "EventValues": {
                        "RepositoryId": "ffa7428e-14aa-4fd9-93f7-875a711e96be"
                    }
                }
            },
            {
                "Id": "adaaf9fb-a43b-4d22-9d5a-598ef1d0273d",
                "HUDTemplate": {
                    "display": "$loc UI_PEACOCK_PIRATESPROBLEM_OBJ3"
                },
                "Primary": true,
                "SuccessEvent": {
                    "EventName": "Kill",
                    "EventValues": {
                        "RepositoryId": "79965ae5-08f2-4383-b061-10f847d9ac2d"
                    }
                }
            },
            {
                "Id": "454952fc-dfdc-4793-aeb6-a2a503b349a6",
                "HUDTemplate": {
                    "display": "$loc UI_PEACOCK_PIRATESPROBLEM_OBJ4"
                },
                "Primary": true,
                "SuccessEvent": {
                    "EventName": "Kill",
                    "EventValues": {
                        "RepositoryId": "875f34c3-074c-43a1-9e39-df7ed5c0a13b"
                    }
                }
            },
            {
                "Id": "8ebd9ba2-701e-4cac-b352-7caec1216606",
                "HUDTemplate": {
                    "display": "$loc UI_PEACOCK_PIRATESPROBLEM_OBJ5"
                },
                "Primary": true,
                "SuccessEvent": {
                    "EventName": "Kill",
                    "EventValues": {
                        "RepositoryId": "ae772962-0a69-43c8-bad1-fce43566d1da"
                    }
                }
            },
            {
                "Id": "a39d84d3-837a-419b-9eb7-72e6b3d842f3",
                "HUDTemplate": {
                    "display": "$loc UI_PEACOCK_PIRATESPROBLEM_OBJ6"
                },
                "Primary": true,
                "SuccessEvent": {
                    "EventName": "Kill",
                    "EventValues": {
                        "RepositoryId": "caccc0d8-090a-4e10-bdbc-6789389276d9"
                    }
                }
            }
        ],
        "Bricks": [],
        "VR": [
            {
                "Quality": "base",
                "Bricks": [
                    "assembly:/_pro/Scenes/Bricks/vr_setup.brick",
                    "assembly:/_pro/scenes/missions/opulent/mission_stingray/vr_overrides_stingray.brick",
                    "assembly:/_pro/scenes/missions/opulent/mission_stingray/vr_overrides_ps4perf.brick"
                ]
            },
            {
                "Quality": "better",
                "Bricks": [
                    "assembly:/_pro/Scenes/Bricks/vr_setup.brick",
                    "assembly:/_pro/scenes/missions/opulent/mission_stingray/vr_overrides_stingray.brick"
                ]
            }
        ],
        "GameChangers": [],
<<<<<<< HEAD
        "GameChangerReferences": []
=======
        "Bricks": [],
        "VR": [
            {
                "Quality": "base",
                "Bricks": [
                    "assembly:/_pro/Scenes/Bricks/vr_setup.brick",
                    "assembly:/_pro/scenes/missions/opulent/mission_stingray/vr_overrides_stingray.brick",
                    "assembly:/_pro/scenes/missions/opulent/mission_stingray/vr_overrides_low_performance.brick"
                ]
            },
            {
                "Quality": "better",
                "Bricks": [
                    "assembly:/_pro/Scenes/Bricks/vr_setup.brick",
                    "assembly:/_pro/scenes/missions/opulent/mission_stingray/vr_overrides_stingray.brick"
                ]
            }
        ]
>>>>>>> ddc01064
    },
    "Metadata": {
        "Id": "bdd4bdee-6720-44c2-908d-769f58c0cf12",
        "IsPublished": true,
        "CreatorUserId": "fadb923c-e6bb-4283-a537-eb4d1150262e",
        "TileImage": "images/contracts/escalation/contractescalation_pirates_problem.jpg",
        "Title": "UI_PEACOCK_PIRATESPROBLEM3",
        "Description": "",
        "CodeName_Hint": "[PEACOCK] Pirates - Level 3",
        "Location": "LOCATION_OPULENT_STINGRAY",
        "RequiredUnlockable": "ACCESS_HIT_STINGRAY",
        "ScenePath": "assembly:/_pro/scenes/missions/Opulent/mission_stingray/scene_stingray_basic.entity",
        "Type": "escalation",
        "Release": "3.1.0 Escalation",
        "InGroup": "f19f7ac8-39ec-498b-aa23-44c8e75d8693",
        "GroupObjectiveDisplayOrder": [
<<<<<<< HEAD
            { "Id": "454952fc-dfdc-4793-aeb6-a2a503b349a6", "IsNew": true },
            { "Id": "8ebd9ba2-701e-4cac-b352-7caec1216606", "IsNew": true },
            { "Id": "a39d84d3-837a-419b-9eb7-72e6b3d842f3", "IsNew": true },
            { "Id": "5f890d35-c14d-4f51-a433-546d94494f53" },
            { "Id": "adaaf9fb-a43b-4d22-9d5a-598ef1d0273d" }
        ],
        "Entitlements": ["H2_LEGACY_EXPANSION"]
=======
            {
                "Id": "454952fc-dfdc-4793-aeb6-a2a503b349a6",
                "IsNew": true
            },
            {
                "Id": "8ebd9ba2-701e-4cac-b352-7caec1216606",
                "IsNew": true
            },
            {
                "Id": "a39d84d3-837a-419b-9eb7-72e6b3d842f3",
                "IsNew": true
            },
            {
                "Id": "5f890d35-c14d-4f51-a433-546d94494f53"
            },
            {
                "Id": "adaaf9fb-a43b-4d22-9d5a-598ef1d0273d"
            }
        ]
>>>>>>> ddc01064
    },
    "UserData": {}
}<|MERGE_RESOLUTION|>--- conflicted
+++ resolved
@@ -87,9 +87,6 @@
             }
         ],
         "GameChangers": [],
-<<<<<<< HEAD
-        "GameChangerReferences": []
-=======
         "Bricks": [],
         "VR": [
             {
@@ -108,7 +105,7 @@
                 ]
             }
         ]
->>>>>>> ddc01064
+        "GameChangerReferences": []
     },
     "Metadata": {
         "Id": "bdd4bdee-6720-44c2-908d-769f58c0cf12",
@@ -125,35 +122,13 @@
         "Release": "3.1.0 Escalation",
         "InGroup": "f19f7ac8-39ec-498b-aa23-44c8e75d8693",
         "GroupObjectiveDisplayOrder": [
-<<<<<<< HEAD
             { "Id": "454952fc-dfdc-4793-aeb6-a2a503b349a6", "IsNew": true },
             { "Id": "8ebd9ba2-701e-4cac-b352-7caec1216606", "IsNew": true },
             { "Id": "a39d84d3-837a-419b-9eb7-72e6b3d842f3", "IsNew": true },
             { "Id": "5f890d35-c14d-4f51-a433-546d94494f53" },
             { "Id": "adaaf9fb-a43b-4d22-9d5a-598ef1d0273d" }
         ],
-        "Entitlements": ["H2_LEGACY_EXPANSION"]
-=======
-            {
-                "Id": "454952fc-dfdc-4793-aeb6-a2a503b349a6",
-                "IsNew": true
-            },
-            {
-                "Id": "8ebd9ba2-701e-4cac-b352-7caec1216606",
-                "IsNew": true
-            },
-            {
-                "Id": "a39d84d3-837a-419b-9eb7-72e6b3d842f3",
-                "IsNew": true
-            },
-            {
-                "Id": "5f890d35-c14d-4f51-a433-546d94494f53"
-            },
-            {
-                "Id": "adaaf9fb-a43b-4d22-9d5a-598ef1d0273d"
-            }
-        ]
->>>>>>> ddc01064
+        "Entitlements": ["LOCATION_OPULENT_STINGRAY"]
     },
     "UserData": {}
 }