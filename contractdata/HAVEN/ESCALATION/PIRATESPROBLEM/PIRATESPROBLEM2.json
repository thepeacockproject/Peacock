--- conflicted
+++ resolved
@@ -94,9 +94,6 @@
             }
         ],
         "GameChangers": [],
-<<<<<<< HEAD
-        "GameChangerReferences": []
-=======
         "Bricks": [],
         "VR": [
             {
@@ -115,7 +112,7 @@
                 ]
             }
         ]
->>>>>>> ddc01064
+        "GameChangerReferences": []
     },
     "Metadata": {
         "Id": "3f5c032b-1429-455e-acfd-5ceab5a4e26d",
@@ -132,32 +129,12 @@
         "Release": "3.1.0 Escalation",
         "InGroup": "f19f7ac8-39ec-498b-aa23-44c8e75d8693",
         "GroupObjectiveDisplayOrder": [
-<<<<<<< HEAD
             { "Id": "7de479e9-d468-461d-bd60-2ef454f98285", "IsNew": true },
             { "Id": "5f890d35-c14d-4f51-a433-546d94494f53", "IsNew": true },
             { "Id": "adaaf9fb-a43b-4d22-9d5a-598ef1d0273d", "IsNew": true },
             { "Id": "4f9a1d25-7854-4918-b581-602adb8acdc1", "IsNew": true }
         ],
-        "Entitlements": ["H2_LEGACY_EXPANSION"]
-=======
-            {
-                "Id": "7de479e9-d468-461d-bd60-2ef454f98285",
-                "IsNew": true
-            },
-            {
-                "Id": "5f890d35-c14d-4f51-a433-546d94494f53",
-                "IsNew": true
-            },
-            {
-                "Id": "adaaf9fb-a43b-4d22-9d5a-598ef1d0273d",
-                "IsNew": true
-            },
-            {
-                "Id": "4f9a1d25-7854-4918-b581-602adb8acdc1",
-                "IsNew": true
-            }
-        ]
->>>>>>> ddc01064
+        "Entitlements": ["LOCATION_OPULENT_STINGRAY"]
     },
     "UserData": {}
 }