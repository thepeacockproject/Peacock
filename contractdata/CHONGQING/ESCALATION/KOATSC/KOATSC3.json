--- conflicted
+++ resolved
@@ -355,9 +355,6 @@
             }
         ],
         "GameChangers": [],
-<<<<<<< HEAD
-        "GameChangerReferences": []
-=======
         "Bricks": [],
         "VR": [
             {
@@ -376,7 +373,6 @@
                 ]
             }
         ]
->>>>>>> ddc01064
     },
     "Metadata": {
         "Id": "3b160b4f-1222-40a1-9a67-423c05b32340",
@@ -394,15 +390,6 @@
         "Release": "3.1.0 Escalation",
         "InGroup": "07ffa72a-bbac-45ca-8c9f-b9c1b526153a",
         "GroupObjectiveDisplayOrder": [
-<<<<<<< HEAD
-            { "IsNew": true, "Id": "f034cc09-8aea-4d91-bc8a-0f0ea366fe71" },
-            { "IsNew": true, "Id": "67babeb4-e0c2-478b-9a20-eccb7f6976ca" },
-            { "IsNew": true, "Id": "e4085280-dd95-4ccc-ab3c-cb02f99fcb5e" },
-            { "IsNew": true, "Id": "6373cb3a-1f5e-43e9-943b-a77f462adf6e" },
-            { "IsNew": true, "Id": "ed9c5301-85be-4fa0-a683-7a61a3810326" }
-        ],
-        "Entitlements": ["LOCATION_WET"]
-=======
             {
                 "IsNew": true,
                 "Id": "f034cc09-8aea-4d91-bc8a-0f0ea366fe71"
@@ -424,7 +411,6 @@
                 "Id": "ed9c5301-85be-4fa0-a683-7a61a3810326"
             }
         ]
->>>>>>> ddc01064
     },
     "UserData": {}
 }