{
    "Data": {
        "EnableSaving": false,
        "Objectives": [
            {
                "_comment": "Doug Downer",
                "Id": "dd28fb62-c41e-466c-9700-b5231fde8d78",
                "HUDTemplate": {
                    "display": "$loc UI_PEACOCK_KOATS_CONSPIRACY_OBJ3"
                },
                "Primary": true,
                "SuccessEvent": {
                    "EventName": "Kill",
                    "EventValues": {
                        "RepositoryId": "b2bb92b2-fc85-4817-9499-e49c79e2702e"
                    }
                }
            },
            {
                "_comment": "Hoi Hou",
                "Id": "6a14fb41-e6e2-4a4d-881f-4c2e9d27ed16",
                "HUDTemplate": {
                    "display": "$loc UI_PEACOCK_KOATS_CONSPIRACY_OBJ5"
                },
                "Primary": true,
                "SuccessEvent": {
                    "EventName": "Kill",
                    "EventValues": {
                        "RepositoryId": "6927fbc1-8cbb-4c7a-9098-0b041fe120df"
                    }
                }
            }
        ],
        "Bricks": [],
        "VR": [
            {
                "Quality": "base",
                "Bricks": [
                    "assembly:/_pro/Scenes/Bricks/vr_setup.brick",
                    "assembly:/_pro/scenes/missions/wet/vr_overrides_rat.brick",
                    "assembly:/_pro/scenes/missions/Wet/vr_overrides_ps4perf.brick"
                ]
            },
            {
                "Quality": "better",
                "Bricks": [
                    "assembly:/_pro/Scenes/Bricks/vr_setup.brick",
                    "assembly:/_pro/scenes/missions/wet/vr_overrides_rat.brick"
                ]
            }
        ],
        "GameChangers": [],
<<<<<<< HEAD
        "GameChangerReferences": []
=======
        "Bricks": [],
        "VR": [
            {
                "Quality": "base",
                "Bricks": [
                    "assembly:/_pro/Scenes/Bricks/vr_setup.brick",
                    "assembly:/_pro/scenes/missions/wet/vr_overrides_rat.brick",
                    "assembly:/_pro/scenes/missions/Wet/vr_overrides_low_performance.brick"
                ]
            },
            {
                "Quality": "better",
                "Bricks": [
                    "assembly:/_pro/Scenes/Bricks/vr_setup.brick",
                    "assembly:/_pro/scenes/missions/wet/vr_overrides_rat.brick"
                ]
            }
        ]
>>>>>>> ddc01064
    },
    "Metadata": {
        "Id": "a68b6d02-c769-4b22-a470-c7b88f3f3978",
        "IsPublished": true,
        "CreationTimestamp": "2021-03-28T17:05:57.6139254Z",
        "CreatorUserId": "fadb923c-e6bb-4283-a537-eb4d1150262e",
        "TileImage": "images/contracts/escalation/contractescalation_koats_conspiracy.jpg",
        "Title": "UI_PEACOCK_KOATS_CONSPIRACY1",
        "Description": "",
        "CodeName_Hint": "[PEACOCK] KOats Level 1",
        "Location": "LOCATION_WET_RAT",
        "RequiredUnlockable": "ACCESS_HIT_RAT",
        "ScenePath": "assembly:/_pro/scenes/missions/wet/scene_rat_basic.entity",
        "Type": "escalation",
        "Release": "3.1.0 Escalation",
        "InGroup": "07ffa72a-bbac-45ca-8c9f-b9c1b526153a",
        "GroupObjectiveDisplayOrder": [
            { "Id": "dd28fb62-c41e-466c-9700-b5231fde8d78" },
            { "Id": "6a14fb41-e6e2-4a4d-881f-4c2e9d27ed16" }
        ],
        "Entitlements": ["LOCATION_WET"]
    },
    "UserData": {}
}<|MERGE_RESOLUTION|>--- conflicted
+++ resolved
@@ -50,9 +50,6 @@
             }
         ],
         "GameChangers": [],
-<<<<<<< HEAD
-        "GameChangerReferences": []
-=======
         "Bricks": [],
         "VR": [
             {
@@ -71,7 +68,6 @@
                 ]
             }
         ]
->>>>>>> ddc01064
     },
     "Metadata": {
         "Id": "a68b6d02-c769-4b22-a470-c7b88f3f3978",
