{
    "Data": {
<<<<<<< HEAD
        "EnableSaving": false,
        "Objectives": [],
        "Bricks": [],
=======
>>>>>>> ddc01064
        "VR": [
            {
                "Quality": "base",
                "Bricks": [
                    "assembly:/_pro/Scenes/Bricks/vr_setup.brick",
                    "assembly:/_pro/scenes/missions/wet/vr_overrides_rat.brick",
<<<<<<< HEAD
                    "assembly:/_pro/scenes/missions/Wet/vr_overrides_ps4perf.brick"
=======
                    "assembly:/_pro/scenes/missions/Wet/vr_overrides_low_performance.brick"
>>>>>>> ddc01064
                ]
            },
            {
                "Quality": "better",
                "Bricks": [
                    "assembly:/_pro/Scenes/Bricks/vr_setup.brick",
                    "assembly:/_pro/scenes/missions/wet/vr_overrides_rat.brick"
                ]
            }
<<<<<<< HEAD
        ],
        "GameChangers": [],
        "GameChangerReferences": []
=======
        ]
>>>>>>> ddc01064
    },
    "Metadata": {
        "Id": "07ffa72a-bbac-45ca-8c9f-b9c1b526153a",
        "IsPublished": true,
        "CreationTimestamp": "2021-03-28T17:05:57.6139254Z",
        "CreatorUserId": "fadb923c-e6bb-4283-a537-eb4d1150262e",
        "TileImage": "images/contracts/escalation/contractescalation_koats_conspiracy.jpg",
        "Title": "UI_PEACOCK_KOATS_CONSPIRACY",
        "Description": "UI_PEACOCK_ESCALATION_CHONGQING_DESC",
        "CodeName_Hint": "[PEACOCK] KOats - Group",
        "Location": "LOCATION_WET_RAT",
        "RequiredUnlockable": "ACCESS_HIT_RAT",
        "ScenePath": "assembly:/_pro/scenes/missions/wet/scene_rat_basic.entity",
        "Type": "escalation",
        "Release": "3.1.0 Escalation",
        "GroupDefinition": {
            "Type": "escalation",
            "Order": [
                "a68b6d02-c769-4b22-a470-c7b88f3f3978",
                "864b5daa-1322-40f4-9708-04b5eee35317",
                "3b160b4f-1222-40a1-9a67-423c05b32340"
            ]
        },
        "Entitlements": ["LOCATION_WET"],
        "Season": 0,
        "OriginalSeason": 3
    }
}<|MERGE_RESOLUTION|>--- conflicted
+++ resolved
@@ -1,22 +1,12 @@
 {
     "Data": {
-<<<<<<< HEAD
-        "EnableSaving": false,
-        "Objectives": [],
-        "Bricks": [],
-=======
->>>>>>> ddc01064
         "VR": [
             {
                 "Quality": "base",
                 "Bricks": [
                     "assembly:/_pro/Scenes/Bricks/vr_setup.brick",
                     "assembly:/_pro/scenes/missions/wet/vr_overrides_rat.brick",
-<<<<<<< HEAD
-                    "assembly:/_pro/scenes/missions/Wet/vr_overrides_ps4perf.brick"
-=======
                     "assembly:/_pro/scenes/missions/Wet/vr_overrides_low_performance.brick"
->>>>>>> ddc01064
                 ]
             },
             {
@@ -26,13 +16,7 @@
                     "assembly:/_pro/scenes/missions/wet/vr_overrides_rat.brick"
                 ]
             }
-<<<<<<< HEAD
-        ],
-        "GameChangers": [],
-        "GameChangerReferences": []
-=======
         ]
->>>>>>> ddc01064
     },
     "Metadata": {
         "Id": "07ffa72a-bbac-45ca-8c9f-b9c1b526153a",
