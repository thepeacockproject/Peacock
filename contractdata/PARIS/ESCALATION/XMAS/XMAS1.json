--- conflicted
+++ resolved
@@ -244,8 +244,6 @@
             "244e6667-4d99-40d1-a766-6324d133b669",
             "52c22399-fe49-48d4-bc5c-bf1726616444",
             "25ff09ba-134e-4292-901b-a43efc73c2ae"
-<<<<<<< HEAD
-=======
         ],
         "EnableSaving": false,
         "VR": [
@@ -268,7 +266,6 @@
                     "assembly:/_pro/scenes/missions/paris/vr_overrides_not_peacock.brick"
                 ]
             }
->>>>>>> ddc01064
         ]
     },
     "Metadata": {
@@ -284,14 +281,9 @@
         "Type": "escalation",
         "Release": "3.1.0 Escalation",
         "InGroup": "07bbf22b-d6ae-4883-bec2-122eeeb7b665",
-<<<<<<< HEAD
         "GroupObjectiveDisplayOrder": [
             { "Id": "e3368651-38e4-4e0c-91a0-95d76078b09f" }
         ],
-        "Entitlements": ["H1_LEGACY_STANDARD"]
-=======
-        "TileImage": "images/contracts/escalation/contractescalation_southern_comfort.jpg",
         "Entitlements": ["LOCATION_PARIS"]
->>>>>>> ddc01064
     }
 }