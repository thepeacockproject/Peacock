--- conflicted
+++ resolved
@@ -1,13 +1,5 @@
 {
     "Data": {
-<<<<<<< HEAD
-        "EnableSaving": false,
-        "Objectives": [],
-        "Bricks": [
-            "assembly:/_PRO/Scenes/Missions/Paris/Location_parisnoel.brick"
-        ],
-=======
->>>>>>> ddc01064
         "VR": [
             {
                 "Quality": "base",
@@ -15,11 +7,7 @@
                     "assembly:/_pro/Scenes/Bricks/vr_setup.brick",
                     "assembly:/_pro/scenes/missions/paris/vr_overrides_peacock.brick",
                     "assembly:/_pro/scenes/missions/paris/vr_agility_overrides_peacock.brick",
-<<<<<<< HEAD
-                    "assembly:/_pro/scenes/missions/paris/vr_overrides_ps4perf.brick",
-=======
                     "assembly:/_pro/scenes/missions/paris/vr_overrides_low_performance.brick",
->>>>>>> ddc01064
                     "assembly:/_pro/scenes/missions/paris/vr_overrides_not_peacock.brick"
                 ]
             },
@@ -32,13 +20,7 @@
                     "assembly:/_pro/scenes/missions/paris/vr_overrides_not_peacock.brick"
                 ]
             }
-<<<<<<< HEAD
-        ],
-        "GameChangers": [],
-        "GameChangerReferences": []
-=======
         ]
->>>>>>> ddc01064
     },
     "Metadata": {
         "Id": "07bbf22b-d6ae-4883-bec2-122eeeb7b665",
