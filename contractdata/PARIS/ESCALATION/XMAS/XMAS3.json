--- conflicted
+++ resolved
@@ -359,8 +359,6 @@
             "244e6667-4d99-40d1-a766-6324d133b669",
             "52c22399-fe49-48d4-bc5c-bf1726616444",
             "25ff09ba-134e-4292-901b-a43efc73c2ae"
-<<<<<<< HEAD
-=======
         ],
         "EnableSaving": false,
         "VR": [
@@ -383,7 +381,6 @@
                     "assembly:/_pro/scenes/missions/paris/vr_overrides_not_peacock.brick"
                 ]
             }
->>>>>>> ddc01064
         ]
     },
     "Metadata": {
@@ -400,24 +397,13 @@
         "Release": "3.1.0 Escalation",
         "InGroup": "07bbf22b-d6ae-4883-bec2-122eeeb7b665",
         "GroupObjectiveDisplayOrder": [
-            {
-                "IsNew": true,
-                "Id": "a7e20d05-0109-406d-8d24-b64a287c106a"
-            },
-            {
-                "Id": "c4b808ea-607c-484a-a6a1-9ba8bfb038ec"
-            },
-            {
-                "Id": "e3368651-38e4-4e0c-91a0-95d76078b09f"
-            }
+            { "Id": "a7e20d05-0109-406d-8d24-b64a287c106a", "IsNew": true },
+            { "Id": "c4b808ea-607c-484a-a6a1-9ba8bfb038ec" },
+            { "Id": "e3368651-38e4-4e0c-91a0-95d76078b09f" }
         ],
-<<<<<<< HEAD
-        "Entitlements": ["H1_LEGACY_STANDARD"]
-=======
         "Location": "LOCATION_PARIS_NOEL",
         "InGroup": "07bbf22b-d6ae-4883-bec2-122eeeb7b665",
         "TileImage": "images/contracts/escalation/contractescalation_southern_comfort.jpg",
         "Entitlements": ["LOCATION_PARIS"]
->>>>>>> ddc01064
     }
 }