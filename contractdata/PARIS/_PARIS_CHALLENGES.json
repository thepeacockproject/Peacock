{
    "meta": {
        "Location": "LOCATION_PARENT_PARIS",
        "GameVersion": "h3"
    },
    "groups": [
        {
            "Name": "UI_MENU_PAGE_PROFILE_CHALLENGES_CATEGORY_SIGNATUREKILL",
            "Image": "images/challenges/categories/assassination/tile.jpg",
            "Icon": "challenge_category_assassination",
            "CategoryId": "assassination",
            "Description": "UI_MENU_PAGE_CHALLENGE_CATEGORY_DESCRIPTION_SIGNATUREKILL",
            "Challenges": [
                {
                    "Id": "98d0787b-cc0b-48e4-b667-5473a0a4c558",
                    "Name": "UI_CHALLENGES_NOEL_BOTH_EXPLOSION_NAME",
                    "ImageName": "images/challenges/paris/noel_both_explosion.jpg",
                    "Description": "UI_CHALLENGES_NOEL_BOTH_EXPLOSION_DESC",
                    "Rewards": {
                        "MasteryXP": 4000
                    },
                    "Drops": [],
                    "IsPlayable": true,
                    "IsLocked": false,
                    "HideProgression": false,
                    "CategoryName": "UI_MENU_PAGE_PROFILE_CHALLENGES_CATEGORY_SIGNATUREKILL",
                    "Icon": "challenge_category_assassination",
                    "LocationId": "LOCATION_PARENT_PARIS",
                    "ParentLocationId": "LOCATION_PARENT_PARIS",
                    "Type": "contract",
                    "DifficultyLevels": [],
                    "OrderIndex": 10000,
                    "XpModifier": {},
                    "RuntimeType": "Hit",
                    "Definition": {
                        "Scope": "session",
                        "Context": {},
                        "States": {
                            "Start": {
                                "Level_Setup_Events": {
                                    "Condition": {
                                        "$eq": [
                                            "$Value.Event_metricvalue",
                                            "Targets_Mourning"
                                        ]
                                    },
                                    "Transition": "Kill_Position"
                                }
                            },
                            "Kill_Position": {
                                "Kill": {
                                    "Condition": {
                                        "$or": [
                                            {
                                                "$and": [
                                                    {
                                                        "$eq": [
                                                            "$Value.RepositoryId",
                                                            "21017f2e-3090-4b41-91b9-1ec4ddd358f9"
                                                        ]
                                                    },
                                                    {
                                                        "$eq": [
                                                            "$Value.KillItemRepositoryId",
                                                            "a8a0c154-c36f-413e-8f29-b83a1b7a22f0"
                                                        ]
                                                    }
                                                ]
                                            },
                                            {
                                                "$and": [
                                                    {
                                                        "$eq": [
                                                            "$Value.RepositoryId",
                                                            "a713a8a2-e203-4032-9c4a-1f8eab4c3efa"
                                                        ]
                                                    },
                                                    {
                                                        "$eq": [
                                                            "$Value.KillItemRepositoryId",
                                                            "a8a0c154-c36f-413e-8f29-b83a1b7a22f0"
                                                        ]
                                                    }
                                                ]
                                            }
                                        ]
                                    },
                                    "Transition": "Is_DoubleKill"
                                }
                            },
                            "Is_DoubleKill": {
                                "$timer": {
                                    "Condition": {
                                        "$after": 0.1
                                    },
                                    "Transition": "Failure"
                                },
                                "Kill": {
                                    "Condition": {
                                        "$or": [
                                            {
                                                "$and": [
                                                    {
                                                        "$eq": [
                                                            "$Value.RepositoryId",
                                                            "21017f2e-3090-4b41-91b9-1ec4ddd358f9"
                                                        ]
                                                    },
                                                    {
                                                        "$eq": [
                                                            "$Value.KillItemRepositoryId",
                                                            "a8a0c154-c36f-413e-8f29-b83a1b7a22f0"
                                                        ]
                                                    }
                                                ]
                                            },
                                            {
                                                "$and": [
                                                    {
                                                        "$eq": [
                                                            "$Value.RepositoryId",
                                                            "a713a8a2-e203-4032-9c4a-1f8eab4c3efa"
                                                        ]
                                                    },
                                                    {
                                                        "$eq": [
                                                            "$Value.KillItemRepositoryId",
                                                            "a8a0c154-c36f-413e-8f29-b83a1b7a22f0"
                                                        ]
                                                    }
                                                ]
                                            }
                                        ]
                                    },
                                    "Transition": "Success"
                                }
                            }
                        }
                    },
                    "Tags": ["story", "hard", "assassination", "live"],
                    "InclusionData": {
                        "ContractIds": ["4e45e91a-94ca-4d89-89fc-1b250e608e73"]
                    }
                },
                {
                    "Id": "a7fa41b0-a161-4f49-beda-1f0e7a45b7cc",
                    "Name": "UI_CHALLENGES_NOEL_BOTH_SANTA_NAME",
                    "ImageName": "images/challenges/paris/noel_both_santa.jpg",
                    "Description": "UI_CHALLENGES_NOEL_BOTH_SANTA_DESC",
                    "Rewards": {
                        "MasteryXP": 4000
                    },
                    "Drops": [],
                    "IsPlayable": true,
                    "IsLocked": false,
                    "HideProgression": false,
                    "CategoryName": "UI_MENU_PAGE_PROFILE_CHALLENGES_CATEGORY_SIGNATUREKILL",
                    "Icon": "challenge_category_assassination",
                    "LocationId": "LOCATION_PARENT_PARIS",
                    "ParentLocationId": "LOCATION_PARENT_PARIS",
                    "Type": "contract",
                    "DifficultyLevels": [],
                    "OrderIndex": 10000,
                    "XpModifier": {},
                    "RuntimeType": "Hit",
                    "Definition": {
                        "Scope": "session",
                        "Constants": {
                            "Goal": 2
                        },
                        "Context": {
                            "Count": 0,
                            "TargetKilled": []
                        },
                        "ContextListeners": {
                            "Count": {
                                "type": "challengecounter",
                                "count": "$.Count",
                                "total": "$.Goal",
                                "text": "UI_CHALLENGES_NOEL_BOTH_SANTA_NAME"
                            }
                        },
                        "States": {
                            "Start": {
                                "Kill": [
                                    {
                                        "Actions": {
                                            "$inc": "Count",
                                            "$pushunique": [
                                                "TargetKilled",
                                                "$Value.RepositoryId"
                                            ]
                                        },
                                        "Condition": {
                                            "$and": [
                                                {
                                                    "$any": {
                                                        "?": {
                                                            "$eq": [
                                                                "$.#",
                                                                "$Value.RepositoryId"
                                                            ]
                                                        },
                                                        "in": [
                                                            "21017f2e-3090-4b41-91b9-1ec4ddd358f9",
                                                            "a713a8a2-e203-4032-9c4a-1f8eab4c3efa"
                                                        ]
                                                    }
                                                },
                                                {
                                                    "$not": {
                                                        "$any": {
                                                            "?": {
                                                                "$eq": [
                                                                    "$.#",
                                                                    "$Value.RepositoryId"
                                                                ]
                                                            },
                                                            "in": "$.TargetKilled"
                                                        }
                                                    }
                                                },
                                                {
                                                    "$eq": [
                                                        "$Value.Accident",
                                                        true
                                                    ]
                                                },
                                                {
                                                    "$or": [
                                                        {
                                                            "$eq": [
                                                                "$Value.OutfitRepositoryId",
                                                                "315400cd-90d8-43cc-8c22-62c0cb8969a5"
                                                            ]
                                                        },
                                                        {
                                                            "$eq": [
                                                                "$Value.OutfitRepositoryId",
                                                                "31ac5259-ff59-46e0-ab0f-8ddeaf296a36"
                                                            ]
                                                        }
                                                    ]
                                                }
                                            ]
                                        }
                                    },
                                    {
                                        "Condition": {
                                            "$eq": ["$.Count", "$.Goal"]
                                        },
                                        "Transition": "Success"
                                    }
                                ]
                            }
                        }
                    },
                    "Tags": ["story", "hard", "assassination", "live"],
                    "InclusionData": {
                        "ContractIds": ["4e45e91a-94ca-4d89-89fc-1b250e608e73"]
                    }
                },
                {
                    "Id": "adf48d58-2ee4-4066-944d-f7cdbc4b3dcc",
                    "Name": "UI_CHALLENGES_NOEL_GIFTANDTAKE_NAME",
                    "ImageName": "images/challenges/paris/noel_GiftAndTake.jpg",
                    "Description": "UI_CHALLENGES_NOEL_GIFTANDTAKE_DESC",
                    "Rewards": {
                        "MasteryXP": 4000
                    },
                    "Drops": ["PROP_DEVICE_EXPLOSIVE_PRESENT"],
                    "IsPlayable": true,
                    "IsLocked": false,
                    "HideProgression": false,
                    "CategoryName": "UI_MENU_PAGE_PROFILE_CHALLENGES_CATEGORY_SIGNATUREKILL",
                    "Icon": "challenge_category_assassination",
                    "LocationId": "LOCATION_PARENT_PARIS",
                    "ParentLocationId": "LOCATION_PARENT_PARIS",
                    "Type": "contract",
                    "DifficultyLevels": [],
                    "OrderIndex": 10000,
                    "XpModifier": {},
                    "RuntimeType": "Hit",
                    "Definition": {
                        "Scope": "hit",
                        "States": {
                            "Start": {
                                "Kill": {
                                    "Condition": {
                                        "$and": [
                                            {
                                                "$eq": ["$Value.IsTarget", true]
                                            },
                                            {
                                                "$eq": [
                                                    "$Value.KillItemRepositoryId",
                                                    "c601c095-e1dc-4490-aeae-e8e200dd9ac8"
                                                ]
                                            },
                                            {
                                                "$or": [
                                                    {
                                                        "$eq": [
                                                            "$Value.OutfitRepositoryId",
                                                            "315400cd-90d8-43cc-8c22-62c0cb8969a5"
                                                        ]
                                                    },
                                                    {
                                                        "$eq": [
                                                            "$Value.OutfitRepositoryId",
                                                            "31ac5259-ff59-46e0-ab0f-8ddeaf296a36"
                                                        ]
                                                    }
                                                ]
                                            }
                                        ]
                                    },
                                    "Transition": "Success"
                                }
                            }
                        }
                    },
                    "Tags": ["story", "assassination", "hard"],
                    "InclusionData": {
                        "ContractIds": ["4e45e91a-94ca-4d89-89fc-1b250e608e73"]
                    }
                },
                {
                    "Id": "00000200-0000-0000-0000-000000000013",
                    "Name": "UI_CHALLENGES_PEACOCK_SIGN_NOVIKOV_SPEECH_NAME",
                    "ImageName": "images/challenges/paris/peacock_c_sign_novikov_speech.jpg",
                    "Description": "UI_CHALLENGES_PEACOCK_SIGN_NOVIKOV_SPEECH_DESC",
                    "Rewards": {
                        "MasteryXP": 4000
                    },
                    "Drops": [],
                    "IsPlayable": true,
                    "IsLocked": false,
                    "HideProgression": false,
                    "CategoryName": "UI_MENU_PAGE_PROFILE_CHALLENGES_CATEGORY_SIGNATUREKILL",
                    "Icon": "challenge_category_assassination",
                    "LocationId": "LOCATION_PARENT_PARIS",
                    "ParentLocationId": "LOCATION_PARENT_PARIS",
                    "Type": "contract",
                    "DifficultyLevels": [],
                    "OrderIndex": 10000,
                    "XpModifier": {},
                    "RuntimeType": "Hit",
                    "Definition": {
                        "Context": {},
                        "Scope": "session",
                        "States": {
                            "SpeechStart": {
                                "Kill": {
                                    "Condition": {
                                        "$and": [
                                            {
                                                "$eq": [
                                                    "$Value.RepositoryId",
                                                    "052434e7-f451-462f-a9d7-13657cb047c0"
                                                ]
                                            },
                                            {
                                                "$eq": [
                                                    "$Value.KillClass",
                                                    "ballistic"
                                                ]
                                            }
                                        ]
                                    },
                                    "Transition": "Success"
                                },
                                "Level_Setup_Events": {
                                    "Condition": {
                                        "$eq": [
                                            "$Value.Event_metricvalue",
                                            "C_Novikov_backfromStage"
                                        ]
                                    },
                                    "Transition": "Failure"
                                }
                            },
                            "Start": {
                                "Kill": {
                                    "Condition": {
                                        "$eq": [
                                            "$Value.RepositoryId",
                                            "052434e7-f451-462f-a9d7-13657cb047c0"
                                        ]
                                    },
                                    "Transition": "Failure"
                                },
                                "Level_Setup_Events": {
                                    "Condition": {
                                        "$eq": [
                                            "$Value.Event_metricvalue",
                                            "C_Novikov_OnStage"
                                        ]
                                    },
                                    "Transition": "SpeechStart"
                                }
                            }
                        }
                    },
                    "Tags": ["story", "hard", "assassination"],
                    "InclusionData": {
                        "ContractIds": ["00000000-0000-0000-0000-000000000200"]
                    }
                },
                {
                    "Id": "00000200-0000-0000-0000-000000000022",
                    "Name": "UI_CHALLENGES_PEACOCK_SIGN_DAHLIA_CHAND1_NAME",
                    "ImageName": "images/challenges/paris/peacock_c_sign_dahlia_chand1.jpg",
                    "Description": "UI_CHALLENGES_PEACOCK_SIGN_DAHLIA_CHAND1_DESC",
                    "Rewards": {
                        "MasteryXP": 4000
                    },
                    "Drops": [],
                    "IsPlayable": true,
                    "IsLocked": false,
                    "HideProgression": false,
                    "CategoryName": "UI_MENU_PAGE_PROFILE_CHALLENGES_CATEGORY_SIGNATUREKILL",
                    "Icon": "challenge_category_assassination",
                    "LocationId": "LOCATION_PARENT_PARIS",
                    "ParentLocationId": "LOCATION_PARENT_PARIS",
                    "Type": "contract",
                    "DifficultyLevels": [],
                    "OrderIndex": 10000,
                    "XpModifier": {},
                    "RuntimeType": "Hit",
                    "Definition": {
                        "Context": {},
                        "Scope": "session",
                        "States": {
                            "Start": {
                                "Kill": [
                                    {
                                        "Condition": {
                                            "$and": [
                                                {
                                                    "$eq": [
                                                        "$Value.RepositoryId",
                                                        "edad702b-5b37-4dc1-a47c-36a1588f1d3f"
                                                    ]
                                                },
                                                {
                                                    "$eq": [
                                                        "$Value.SetPieceId",
                                                        "c09be259-2823-4568-b4ea-7cb83093cf97"
                                                    ]
                                                }
                                            ]
                                        },
                                        "Transition": "Success"
                                    },
                                    {
                                        "Condition": {
                                            "$and": [
                                                {
                                                    "$eq": [
                                                        "$Value.RepositoryId",
                                                        "edad702b-5b37-4dc1-a47c-36a1588f1d3f"
                                                    ]
                                                },
                                                {
                                                    "$eq": [
                                                        "$Value.SetPieceId",
                                                        "7a4d3095-cbfb-4a28-940c-ceddec7ee27a"
                                                    ]
                                                }
                                            ]
                                        },
                                        "Transition": "Success"
                                    }
                                ]
                            }
                        }
                    },
                    "Tags": ["story", "hard", "assassination"],
                    "InclusionData": {
                        "ContractIds": ["00000000-0000-0000-0000-000000000200"]
                    }
                },
                {
                    "Id": "00000200-0000-0000-0000-000000000030",
                    "Name": "UI_CHALLENGES_PEACOCK_SIGN_NOVIKOV_SEINE_NAME",
                    "ImageName": "images/challenges/paris/peacock_c_sign_novikov_seine.jpg",
                    "Description": "UI_CHALLENGES_PEACOCK_SIGN_NOVIKOV_SEINE_DESC",
                    "Rewards": {
                        "MasteryXP": 4000
                    },
                    "Drops": [],
                    "IsPlayable": true,
                    "IsLocked": false,
                    "HideProgression": false,
                    "CategoryName": "UI_MENU_PAGE_PROFILE_CHALLENGES_CATEGORY_SIGNATUREKILL",
                    "Icon": "challenge_category_assassination",
                    "LocationId": "LOCATION_PARENT_PARIS",
                    "ParentLocationId": "LOCATION_PARENT_PARIS",
                    "Type": "contract",
                    "DifficultyLevels": [],
                    "OrderIndex": 10000,
                    "XpModifier": {},
                    "RuntimeType": "Hit",
                    "Definition": {
                        "Scope": "session",
                        "States": {
                            "DoSuccess": {
                                "$timer": {
                                    "Condition": {
                                        "$after": 2
                                    },
                                    "Transition": "Success"
                                }
                            },
                            "Start": {
                                "Level_Setup_Events": {
                                    "Condition": {
                                        "$eq": [
                                            "$Value.Event_metricvalue",
                                            "Novikov_SnapKill"
                                        ]
                                    },
                                    "Transition": "DoSuccess"
                                }
                            }
                        }
                    },
                    "Tags": ["story", "hard", "assassination"],
                    "InclusionData": {
                        "ContractIds": ["00000000-0000-0000-0000-000000000200"]
                    }
                },
                {
                    "Id": "00000200-0000-0000-0000-000000000031",
                    "Name": "UI_CHALLENGES_PEACOCK_SIGN_BOTH_FALL_NAME",
                    "ImageName": "images/challenges/paris/peacock_c_sign_both_fall.jpg",
                    "Description": "UI_CHALLENGES_PEACOCK_SIGN_BOTH_FALL_DESC",
                    "Rewards": {
                        "MasteryXP": 4000
                    },
                    "Drops": [],
                    "IsPlayable": true,
                    "IsLocked": false,
                    "HideProgression": false,
                    "CategoryName": "UI_MENU_PAGE_PROFILE_CHALLENGES_CATEGORY_SIGNATUREKILL",
                    "Icon": "challenge_category_assassination",
                    "LocationId": "LOCATION_PARENT_PARIS",
                    "ParentLocationId": "LOCATION_PARENT_PARIS",
                    "Type": "contract",
                    "DifficultyLevels": [],
                    "OrderIndex": 10000,
                    "XpModifier": {},
                    "RuntimeType": "Hit",
                    "Definition": {
                        "Context": {},
                        "Scope": "session",
                        "States": {
                            "Start": {
                                "ContractEnd": {
                                    "Transition": "Failure"
                                },
                                "Kill": {
                                    "Condition": {
                                        "$and": [
                                            {
                                                "$eq": [
                                                    "$Value.RepositoryId",
                                                    "052434e7-f451-462f-a9d7-13657cb047c0"
                                                ]
                                            },
                                            {
                                                "$eq": [
                                                    "$Value.SetPieceType",
                                                    "8f241099-1afa-4950-8a4a-54b13e8d5a14"
                                                ]
                                            }
                                        ]
                                    },
                                    "Transition": "Success"
                                }
                            }
                        }
                    },
                    "Tags": ["story", "hard", "assassination"],
                    "InclusionData": {
                        "ContractIds": ["00000000-0000-0000-0000-000000000200"]
                    }
                },
                {
                    "Id": "00000200-0000-0000-0001-000000000000",
                    "Name": "UI_CHALLENGES_PEACOCK_SIGN_NOVIKOV_LIGHTRIG_NAME",
                    "ImageName": "images/challenges/paris/peacock_c_sign_novikov_lightrig.jpg",
                    "Description": "UI_CHALLENGES_PEACOCK_SIGN_NOVIKOV_LIGHTRIG_DESC",
                    "Rewards": {
                        "MasteryXP": 4000
                    },
                    "Drops": [],
                    "IsPlayable": true,
                    "IsLocked": false,
                    "HideProgression": false,
                    "CategoryName": "UI_MENU_PAGE_PROFILE_CHALLENGES_CATEGORY_SIGNATUREKILL",
                    "Icon": "challenge_category_assassination",
                    "LocationId": "LOCATION_PARENT_PARIS",
                    "ParentLocationId": "LOCATION_PARENT_PARIS",
                    "Type": "contract",
                    "DifficultyLevels": [],
                    "OrderIndex": 10000,
                    "XpModifier": {},
                    "RuntimeType": "Hit",
                    "Definition": {
                        "Scope": "session",
                        "States": {
                            "Start": {
                                "Kill": {
                                    "Condition": {
                                        "$and": [
                                            {
                                                "$eq": [
                                                    "$Value.RepositoryId",
                                                    "052434e7-f451-462f-a9d7-13657cb047c0"
                                                ]
                                            },
                                            {
                                                "$eq": [
                                                    "$Value.SetPieceId",
                                                    "675e4629-a251-4597-bf60-a93fe8d5a0f6"
                                                ]
                                            }
                                        ]
                                    },
                                    "Transition": "Success"
                                }
                            }
                        }
                    },
                    "Tags": ["story", "hard", "assassination"],
                    "InclusionData": {
                        "ContractIds": ["00000000-0000-0000-0000-000000000200"]
                    }
                },
                {
                    "Id": "00000200-0000-0000-0001-000000000001",
                    "Name": "UI_CHALLENGES_PEACOCK_SIGN_BOTH_SNIPE_NAME",
                    "ImageName": "images/challenges/paris/peacock_c_sign_both_snipe.jpg",
                    "Description": "UI_CHALLENGES_PEACOCK_SIGN_BOTH_SNIPE_DESC",
                    "Rewards": {
                        "MasteryXP": 4000
                    },
                    "Drops": [],
                    "IsPlayable": true,
                    "IsLocked": false,
                    "HideProgression": false,
                    "CategoryName": "UI_MENU_PAGE_PROFILE_CHALLENGES_CATEGORY_SIGNATUREKILL",
                    "Icon": "challenge_category_assassination",
                    "LocationId": "LOCATION_PARENT_PARIS",
                    "ParentLocationId": "LOCATION_PARENT_PARIS",
                    "Type": "contract",
                    "DifficultyLevels": [],
                    "OrderIndex": 10000,
                    "XpModifier": {},
                    "RuntimeType": "Hit",
                    "Definition": {
                        "Context": {
                            "MagolisKilled": false,
                            "NovikovKilled": false
                        },
                        "Scope": "session",
                        "States": {
                            "Start": {
                                "Level_Setup_Events": {
                                    "Condition": {
                                        "$eq": [
                                            "$Value.Event_metricvalue",
                                            "FireworkStart"
                                        ]
                                    },
                                    "Transition": "Triggered"
                                }
                            },
                            "StartTimer": {
                                "$timer": {
                                    "Condition": {
                                        "$after": 11
                                    },
                                    "Transition": "Failure"
                                },
                                "Spotted": {
                                    "Transition": "Failure"
                                },
                                "AmbientChanged": {
                                    "Condition": {
                                        "$eq": ["$Value.Ambient", "Combat"]
                                    },
                                    "Transition": "Failure"
                                },
                                "Level_Setup_Events": {
                                    "Condition": {
                                        "$eq": [
                                            "$Value.Event_metricvalue",
                                            "FireworkEnd"
                                        ]
                                    },
                                    "Transition": "Failure"
                                },
                                "Kill": [
                                    {
                                        "Condition": {
                                            "$and": [
                                                {
                                                    "$eq": [
                                                        "$Value.RepositoryId",
                                                        "052434e7-f451-462f-a9d7-13657cb047c0"
                                                    ]
                                                },
                                                {
                                                    "$eq": [
                                                        "$Value.KillItemCategory",
                                                        "sniperrifle"
                                                    ]
                                                }
                                            ]
                                        },
                                        "Transition": "Success"
                                    },
                                    {
                                        "Condition": {
                                            "$and": [
                                                {
                                                    "$eq": [
                                                        "$Value.RepositoryId",
                                                        "edad702b-5b37-4dc1-a47c-36a1588f1d3f"
                                                    ]
                                                },
                                                {
                                                    "$eq": [
                                                        "$Value.KillItemCategory",
                                                        "sniperrifle"
                                                    ]
                                                }
                                            ]
                                        },
                                        "Transition": "Success"
                                    }
                                ]
                            },
                            "Triggered": {
                                "Level_Setup_Events": {
                                    "Condition": {
                                        "$eq": [
                                            "$Value.Event_metricvalue",
                                            "FireworkEnd"
                                        ]
                                    },
                                    "Transition": "Start"
                                },
                                "Spotted": {
                                    "Transition": "Failure"
                                },
                                "AmbientChanged": {
                                    "Condition": {
                                        "$eq": ["$Value.Ambient", "Combat"]
                                    },
                                    "Transition": "Failure"
                                },
                                "Kill": [
                                    {
                                        "Condition": {
                                            "$and": [
                                                {
                                                    "$eq": [
                                                        "$Value.RepositoryId",
                                                        "052434e7-f451-462f-a9d7-13657cb047c0"
                                                    ]
                                                },
                                                {
                                                    "$eq": [
                                                        "$Value.KillItemCategory",
                                                        "sniperrifle"
                                                    ]
                                                }
                                            ]
                                        },
                                        "Transition": "StartTimer"
                                    },
                                    {
                                        "Condition": {
                                            "$and": [
                                                {
                                                    "$eq": [
                                                        "$Value.RepositoryId",
                                                        "edad702b-5b37-4dc1-a47c-36a1588f1d3f"
                                                    ]
                                                },
                                                {
                                                    "$eq": [
                                                        "$Value.KillItemCategory",
                                                        "sniperrifle"
                                                    ]
                                                }
                                            ]
                                        },
                                        "Transition": "StartTimer"
                                    }
                                ]
                            }
                        }
                    },
                    "Tags": ["story", "hard", "assassination"],
                    "InclusionData": {
                        "ContractIds": ["00000000-0000-0000-0000-000000000200"]
                    }
                },
                {
                    "Id": "00000200-0000-0000-0001-000000000002",
                    "Name": "UI_CHALLENGES_PEACOCK_SIGN_NOVIKOV_SPEAKER_NAME",
                    "ImageName": "images/challenges/paris/peacock_c_sign_novikov_speaker.jpg",
                    "Description": "UI_CHALLENGES_PEACOCK_SIGN_NOVIKOV_SPEAKER_DESC",
                    "Rewards": {
                        "MasteryXP": 4000
                    },
                    "Drops": [],
                    "IsPlayable": true,
                    "IsLocked": false,
                    "HideProgression": false,
                    "CategoryName": "UI_MENU_PAGE_PROFILE_CHALLENGES_CATEGORY_SIGNATUREKILL",
                    "Icon": "challenge_category_assassination",
                    "LocationId": "LOCATION_PARENT_PARIS",
                    "ParentLocationId": "LOCATION_PARENT_PARIS",
                    "Type": "contract",
                    "DifficultyLevels": [],
                    "OrderIndex": 10000,
                    "XpModifier": {},
                    "RuntimeType": "Hit",
                    "Definition": {
                        "Scope": "session",
                        "States": {
                            "Start": {
                                "Kill": {
                                    "Condition": {
                                        "$and": [
                                            {
                                                "$eq": [
                                                    "$Value.RepositoryId",
                                                    "052434e7-f451-462f-a9d7-13657cb047c0"
                                                ]
                                            },
                                            {
                                                "$eq": [
                                                    "$Value.SetPieceType",
                                                    "a43ee7ae-44ff-44d8-80fb-5f28f55ca7e5"
                                                ]
                                            }
                                        ]
                                    },
                                    "Transition": "Success"
                                }
                            }
                        }
                    },
                    "Tags": ["story", "hard", "assassination"],
                    "InclusionData": {
                        "ContractIds": ["00000000-0000-0000-0000-000000000200"]
                    }
                },
                {
                    "Id": "2b738750-15b9-44aa-a4ea-a270a0d13d06",
                    "Name": "UI_CHALLENGES_PARIS_GASLIGHT_VIKTOR_NAME",
                    "ImageName": "images/challenges/paris/paris_gaslight_viktor.jpg",
                    "Description": "UI_CHALLENGES_PARIS_GASLIGHT_VIKTOR_DESC",
                    "Rewards": {
                        "MasteryXP": 4000
                    },
                    "Drops": [],
                    "IsPlayable": true,
                    "IsLocked": false,
                    "HideProgression": false,
                    "CategoryName": "UI_MENU_PAGE_PROFILE_CHALLENGES_CATEGORY_SIGNATUREKILL",
                    "Icon": "challenge_category_assassination",
                    "LocationId": "LOCATION_PARENT_PARIS",
                    "ParentLocationId": "LOCATION_PARENT_PARIS",
                    "Type": "contract",
                    "DifficultyLevels": [],
                    "OrderIndex": 10000,
                    "XpModifier": {},
                    "RuntimeType": "Hit",
                    "Definition": {
                        "Scope": "session",
                        "States": {
                            "Start": {
                                "Kill": {
                                    "Condition": {
                                        "$and": [
                                            {
                                                "$eq": [
                                                    "$Value.RepositoryId",
                                                    "052434e7-f451-462f-a9d7-13657cb047c0"
                                                ]
                                            },
                                            {
                                                "$eq": [
                                                    "$Value.SetPieceType",
                                                    "518b6c2d-2a3d-4f87-afbf-2e84393d260d"
                                                ]
                                            }
                                        ]
                                    },
                                    "Transition": "Success"
                                }
                            }
                        }
                    },
                    "Tags": ["hard", "assassination", "live"],
                    "InclusionData": {
                        "ContractIds": ["00000000-0000-0000-0000-000000000200"]
                    }
                },
                {
                    "Id": "34da74a4-921a-4051-9af4-8cb70ad7b14c",
                    "Name": "UI_CHALLENGES_PEACOCK_SIGN_NOVIKOV_CHAND1_NAME",
                    "ImageName": "images/challenges/paris/peacock_c_sign_novikov_chand1.jpg",
                    "Description": "UI_CHALLENGES_PEACOCK_SIGN_NOVIKOV_CHAND1_DESC",
                    "Rewards": {
                        "MasteryXP": 4000
                    },
                    "Drops": [],
                    "IsPlayable": true,
                    "IsLocked": false,
                    "HideProgression": false,
                    "CategoryName": "UI_MENU_PAGE_PROFILE_CHALLENGES_CATEGORY_SIGNATUREKILL",
                    "Icon": "challenge_category_assassination",
                    "LocationId": "LOCATION_PARENT_PARIS",
                    "ParentLocationId": "LOCATION_PARENT_PARIS",
                    "Type": "contract",
                    "DifficultyLevels": [],
                    "OrderIndex": 10000,
                    "XpModifier": {},
                    "RuntimeType": "Hit",
                    "Definition": {
                        "Constants": {
                            "Collection": [
                                "966a8c88-76eb-4cfa-a50a-b927618b22f5",
                                "69495224-e982-4a79-989c-afff7e980490",
                                "e3c339ce-b390-45d4-ae37-7151947c3fe1",
                                "0612c231-65f3-43a8-a6f6-a0f2805ce234"
                            ]
                        },
                        "Scope": "session",
                        "Context": {},
                        "States": {
                            "Start": {
                                "Kill": {
                                    "Condition": {
                                        "$and": [
                                            {
                                                "$eq": [
                                                    "$Value.RepositoryId",
                                                    "052434e7-f451-462f-a9d7-13657cb047c0"
                                                ]
                                            },
                                            {
                                                "$any": {
                                                    "?": {
                                                        "$eq": [
                                                            "$.#",
                                                            "$Value.SetPieceType"
                                                        ]
                                                    },
                                                    "in": "$.Collection"
                                                }
                                            }
                                        ]
                                    },
                                    "Transition": "Success"
                                }
                            }
                        }
                    },
                    "Tags": ["story", "hard", "assassination"],
                    "InclusionData": {
                        "ContractIds": ["00000000-0000-0000-0000-000000000200"]
                    }
                },
                {
                    "Id": "362199c1-9cd4-4e5f-be72-aaa8de08c3ed",
                    "Name": "UI_CHALLENGES_PEACOCK_SIGN_NOVIKOV_MEETING_NAME",
                    "ImageName": "images/challenges/paris/peacock_c_sign_novikov_meeting.jpg",
                    "Description": "UI_CHALLENGES_PEACOCK_SIGN_NOVIKOV_MEETING_DESC",
                    "Rewards": {
                        "MasteryXP": 4000
                    },
                    "Drops": [],
                    "IsPlayable": true,
                    "IsLocked": false,
                    "HideProgression": false,
                    "CategoryName": "UI_MENU_PAGE_PROFILE_CHALLENGES_CATEGORY_SIGNATUREKILL",
                    "Icon": "challenge_category_assassination",
                    "LocationId": "LOCATION_PARENT_PARIS",
                    "ParentLocationId": "LOCATION_PARENT_PARIS",
                    "Type": "contract",
                    "DifficultyLevels": [],
                    "OrderIndex": 10000,
                    "XpModifier": {},
                    "RuntimeType": "Hit",
                    "Definition": {
                        "Scope": "session",
                        "States": {
                            "MeetingStart": {
                                "Kill": {
                                    "Condition": {
                                        "$and": [
                                            {
                                                "$eq": [
                                                    "$Value.RepositoryId",
                                                    "052434e7-f451-462f-a9d7-13657cb047c0"
                                                ]
                                            },
                                            {
                                                "$eq": [
                                                    "$Value.KillClass",
                                                    "explosion"
                                                ]
                                            }
                                        ]
                                    },
                                    "Transition": "Success"
                                },
                                "Level_Setup_Events": {
                                    "Condition": {
                                        "$eq": [
                                            "$Value.Event_metricvalue",
                                            "C_Decker_MeetingEnd"
                                        ]
                                    },
                                    "Transition": "Failure"
                                }
                            },
                            "Start": {
                                "Level_Setup_Events": {
                                    "Condition": {
                                        "$eq": [
                                            "$Value.Event_metricvalue",
                                            "C_Decker_Escorted"
                                        ]
                                    },
                                    "Transition": "MeetingStart"
                                }
                            }
                        }
                    },
                    "Tags": ["story", "hard", "assassination"],
                    "InclusionData": {
                        "ContractIds": ["00000000-0000-0000-0000-000000000200"]
                    }
                },
                {
                    "Id": "446462e0-840a-4dc1-a574-1aa5779caaf0",
                    "Name": "UI_CHALLENGES_PEACOCK_SIGN_DAHLIA_REAPER_NAME",
                    "ImageName": "images/challenges/paris/peacock_c_sign_dahlia_reaper.jpg",
                    "Description": "UI_CHALLENGES_PEACOCK_SIGN_DAHLIA_REAPER_DESC",
                    "Rewards": {
                        "MasteryXP": 4000
                    },
                    "Drops": [],
                    "IsPlayable": true,
                    "IsLocked": false,
                    "HideProgression": false,
                    "CategoryName": "UI_MENU_PAGE_PROFILE_CHALLENGES_CATEGORY_SIGNATUREKILL",
                    "Icon": "challenge_category_assassination",
                    "LocationId": "LOCATION_PARENT_PARIS",
                    "ParentLocationId": "LOCATION_PARENT_PARIS",
                    "Type": "contract",
                    "DifficultyLevels": [],
                    "OrderIndex": 10000,
                    "XpModifier": {},
                    "RuntimeType": "Hit",
                    "Definition": {
                        "Scope": "session",
                        "States": {
                            "ReaperKill": {
                                "Kill": {
                                    "Condition": {
                                        "$and": [
                                            {
                                                "$eq": [
                                                    "$Value.RepositoryId",
                                                    "edad702b-5b37-4dc1-a47c-36a1588f1d3f"
                                                ]
                                            },
                                            {
                                                "$eq": [
                                                    "$Value.OutfitIsHitmanSuit",
                                                    true
                                                ]
                                            },
                                            {
                                                "$eq": [
                                                    "$Value.KillItemCategory",
                                                    "pistol"
                                                ]
                                            }
                                        ]
                                    },
                                    "Transition": "Success"
                                }
                            },
                            "Start": {
                                "Level_Setup_Events": {
                                    "Condition": {
                                        "$eq": [
                                            "$Value.Event_metricvalue",
                                            "DahliaGreets47_asMrReaper"
                                        ]
                                    },
                                    "Transition": "ReaperKill"
                                }
                            }
                        }
                    },
                    "Tags": ["story", "hard", "assassination"],
                    "InclusionData": {
                        "ContractIds": ["00000000-0000-0000-0000-000000000200"]
                    }
                },
                {
                    "Id": "581fdee6-c514-42cf-8095-4b74fc17640a",
                    "Name": "UI_CHALLENGES_PEACOCK_SIGN_BOTH_FIBERWIRE_NAME",
                    "ImageName": "images/challenges/paris/peacock_c_sign_both_fiberwire.jpg",
                    "Description": "UI_CHALLENGES_PEACOCK_SIGN_BOTH_FIBERWIRE_DESC",
                    "Rewards": {
                        "MasteryXP": 4000
                    },
                    "Drops": [],
                    "IsPlayable": true,
                    "IsLocked": false,
                    "HideProgression": false,
                    "CategoryName": "UI_MENU_PAGE_PROFILE_CHALLENGES_CATEGORY_SIGNATUREKILL",
                    "Icon": "challenge_category_assassination",
                    "LocationId": "LOCATION_PARENT_PARIS",
                    "ParentLocationId": "LOCATION_PARENT_PARIS",
                    "Type": "contract",
                    "DifficultyLevels": [],
                    "OrderIndex": 10000,
                    "XpModifier": {},
                    "RuntimeType": "Hit",
                    "Definition": {
                        "Constants": {
                            "Goal": 2
                        },
                        "Context": {
                            "Count": 0
                        },
                        "ContextListeners": {
                            "Count": {
                                "type": "challengecounter",
                                "count": "$.Count",
                                "total": "$.Goal",
                                "text": "UI_CHALLENGES_PEACOCK_SIGN_BOTH_FIBERWIRE_NAME"
                            }
                        },
                        "Scope": "session",
                        "States": {
                            "Start": {
                                "Kill": [
                                    {
                                        "Condition": {
                                            "$and": [
                                                {
                                                    "$eq": [
                                                        "$Value.IsTarget",
                                                        true
                                                    ]
                                                },
                                                {
                                                    "$eq": [
                                                        "$Value.KillItemCategory",
                                                        "fiberwire"
                                                    ]
                                                }
                                            ]
                                        },
                                        "Actions": {
                                            "$inc": "Count"
                                        }
                                    },
                                    {
                                        "Condition": {
                                            "$eq": ["$.Count", "$.Goal"]
                                        },
                                        "Transition": "Success"
                                    }
                                ]
                            }
                        }
                    },
                    "Tags": ["story", "hard", "assassination"],
                    "InclusionData": {
                        "ContractIds": ["00000000-0000-0000-0000-000000000200"]
                    }
                },
                {
                    "Id": "7ca0e0b9-0a79-4610-987c-5a33ec7f782b",
                    "Name": "UI_CHALLENGES_PEACOCK_SIGN_DAHLIA_POISON1_NAME",
                    "ImageName": "images/challenges/paris/peacock_c_sign_dahlia_poison1.jpg",
                    "Description": "UI_CHALLENGES_PEACOCK_SIGN_DAHLIA_POISON1_DESC",
                    "Rewards": {
                        "MasteryXP": 4000
                    },
                    "Drops": [],
                    "IsPlayable": true,
                    "IsLocked": false,
                    "HideProgression": false,
                    "CategoryName": "UI_MENU_PAGE_PROFILE_CHALLENGES_CATEGORY_SIGNATUREKILL",
                    "Icon": "challenge_category_assassination",
                    "LocationId": "LOCATION_PARENT_PARIS",
                    "ParentLocationId": "LOCATION_PARENT_PARIS",
                    "Type": "contract",
                    "DifficultyLevels": [],
                    "OrderIndex": 10000,
                    "XpModifier": {},
                    "RuntimeType": "Hit",
                    "Definition": {
                        "Scope": "session",
                        "Context": {
                            "Collection": [
                                "e37f114a-13d4-479a-8da4-205db7dec084",
                                "3b65524a-0b68-4d17-841b-221c1e637560"
                            ]
                        },
                        "States": {
                            "Start": {
                                "Kill": {
                                    "Condition": {
                                        "$and": [
                                            {
                                                "$eq": [
                                                    "$Value.RepositoryId",
                                                    "edad702b-5b37-4dc1-a47c-36a1588f1d3f"
                                                ]
                                            },
                                            {
                                                "$eq": [
                                                    "$Value.KillClass",
                                                    "poison"
                                                ]
                                            },
                                            {
                                                "$any": {
                                                    "?": {
                                                        "$eq": [
                                                            "$.#",
                                                            "$Value.SetPieceId"
                                                        ]
                                                    },
                                                    "in": "$.Collection"
                                                }
                                            }
                                        ]
                                    },
                                    "Transition": "Success"
                                }
                            }
                        }
                    },
                    "Tags": ["story", "hard", "assassination"],
                    "InclusionData": {
                        "ContractIds": ["00000000-0000-0000-0000-000000000200"]
                    }
                },
                {
                    "Id": "97937c03-11c9-46bb-9100-72c8581bd9cd",
                    "Name": "UI_CHALLENGES_PEACOCK_SIGN_DAHLIA_IAGOHACK_NAME",
                    "ImageName": "images/challenges/paris/peacock_c_sign_dahlia_iagohack.jpg",
                    "Description": "UI_CHALLENGES_PEACOCK_SIGN_DAHLIA_IAGOHACK_DESC",
                    "Rewards": {
                        "MasteryXP": 4000
                    },
                    "Drops": [],
                    "IsPlayable": true,
                    "IsLocked": false,
                    "HideProgression": false,
                    "CategoryName": "UI_MENU_PAGE_PROFILE_CHALLENGES_CATEGORY_SIGNATUREKILL",
                    "Icon": "challenge_category_assassination",
                    "LocationId": "LOCATION_PARENT_PARIS",
                    "ParentLocationId": "LOCATION_PARENT_PARIS",
                    "Type": "contract",
                    "DifficultyLevels": [],
                    "OrderIndex": 10000,
                    "XpModifier": {},
                    "RuntimeType": "Hit",
                    "Definition": {
                        "Scope": "session",
                        "States": {
                            "IagoHacked": {
                                "Kill": {
                                    "Condition": {
                                        "$and": [
                                            {
                                                "$eq": [
                                                    "$Value.RepositoryId",
                                                    "edad702b-5b37-4dc1-a47c-36a1588f1d3f"
                                                ]
                                            },
                                            {
                                                "$any": {
                                                    "?": {
                                                        "$any": {
                                                            "?": {
                                                                "$eq": [
                                                                    "$.#",
                                                                    "$.##"
                                                                ]
                                                            },
                                                            "in": "$Value.DamageEvents"
                                                        }
                                                    },
                                                    "in": [
                                                        "Subdue",
                                                        "CoupDeGrace"
                                                    ]
                                                }
                                            }
                                        ]
                                    },
                                    "Transition": "Success"
                                },
                                "Level_Setup_Events": {
                                    "Condition": {
                                        "$eq": [
                                            "$Value.Event_metricvalue",
                                            "Iago_HackFixed"
                                        ]
                                    },
                                    "Transition": "Start"
                                }
                            },
                            "Start": {
                                "Kill": {
                                    "Condition": {
                                        "$eq": [
                                            "$Value.RepositoryId",
                                            "edad702b-5b37-4dc1-a47c-36a1588f1d3f"
                                        ]
                                    },
                                    "Transition": "Failure"
                                },
                                "Level_Setup_Events": {
                                    "Condition": {
                                        "$eq": [
                                            "$Value.Event_metricvalue",
                                            "Iago_Hack_Response"
                                        ]
                                    },
                                    "Transition": "IagoHacked"
                                }
                            }
                        }
                    },
                    "Tags": ["story", "hard", "assassination"],
                    "InclusionData": {
                        "ContractIds": ["00000000-0000-0000-0000-000000000200"]
                    }
                },
                {
                    "Id": "bd24d9c1-207c-4045-b4bc-148c70b72302",
                    "Name": "UI_CHALLENGES_PEACOCK_SIGN_DAHLIA_DROWN_NAME",
                    "ImageName": "images/challenges/paris/peacock_c_sign_dahlia_drown.jpg",
                    "Description": "UI_CHALLENGES_PEACOCK_SIGN_DAHLIA_DROWN_DESC",
                    "Rewards": {
                        "MasteryXP": 4000
                    },
                    "Drops": [],
                    "IsPlayable": true,
                    "IsLocked": false,
                    "HideProgression": false,
                    "CategoryName": "UI_MENU_PAGE_PROFILE_CHALLENGES_CATEGORY_SIGNATUREKILL",
                    "Icon": "challenge_category_assassination",
                    "LocationId": "LOCATION_PARENT_PARIS",
                    "ParentLocationId": "LOCATION_PARENT_PARIS",
                    "Type": "contract",
                    "DifficultyLevels": [],
                    "OrderIndex": 10000,
                    "XpModifier": {},
                    "RuntimeType": "Hit",
                    "Definition": {
                        "Scope": "session",
                        "States": {
                            "Start": {
                                "Kill": {
                                    "Condition": {
                                        "$and": [
                                            {
                                                "$eq": [
                                                    "$Value.RepositoryId",
                                                    "edad702b-5b37-4dc1-a47c-36a1588f1d3f"
                                                ]
                                            },
                                            {
                                                "$eq": [
                                                    "$Value.SetPieceType",
                                                    "7b28519a-3c66-4498-a61b-ae6926a85594"
                                                ]
                                            }
                                        ]
                                    },
                                    "Transition": "Success"
                                }
                            }
                        }
                    },
                    "Tags": ["story", "hard", "assassination"],
                    "InclusionData": {
                        "ContractIds": ["00000000-0000-0000-0000-000000000200"]
                    }
                },
                {
                    "Id": "c744d338-e3d9-4fa2-b1e1-49edeb24af32",
                    "Name": "UI_CHALLENGES_PEACOCK_SIGN_BOTH_IN_CHAND1_NAME",
                    "ImageName": "images/challenges/paris/peacock_c_sign_both_in_chand1.jpg",
                    "Description": "UI_CHALLENGES_PEACOCK_SIGN_BOTH_IN_CHAND1_DESC",
                    "Rewards": {
                        "MasteryXP": 4000
                    },
                    "Drops": [],
                    "IsPlayable": true,
                    "IsLocked": false,
                    "HideProgression": false,
                    "CategoryName": "UI_MENU_PAGE_PROFILE_CHALLENGES_CATEGORY_SIGNATUREKILL",
                    "Icon": "challenge_category_assassination",
                    "LocationId": "LOCATION_PARENT_PARIS",
                    "ParentLocationId": "LOCATION_PARENT_PARIS",
                    "Type": "contract",
                    "DifficultyLevels": [],
                    "OrderIndex": 10000,
                    "XpModifier": {},
                    "RuntimeType": "Hit",
                    "Definition": {
                        "Context": {
                            "ChandlierKills": []
                        },
                        "Scope": "session",
                        "States": {
                            "Start": {
                                "Kill": [
                                    {
                                        "Actions": {
                                            "$pushunique": [
                                                "ChandlierKills",
                                                "$Value.RepositoryId"
                                            ]
                                        },
                                        "Condition": {
                                            "$and": [
                                                {
                                                    "$eq": [
                                                        "$Value.IsTarget",
                                                        true
                                                    ]
                                                },
                                                {
                                                    "$eq": [
                                                        "$Value.SetPieceId",
                                                        "06244a0c-c4a5-450a-8b9f-a5645e38acfa"
                                                    ]
                                                }
                                            ]
                                        }
                                    },
                                    {
                                        "Actions": {
                                            "$set": ["TargetDied", true]
                                        },
                                        "Condition": {
                                            "$all": {
                                                "?": {
                                                    "$any": {
                                                        "?": {
                                                            "$eq": [
                                                                "$.#",
                                                                "$.##"
                                                            ]
                                                        },
                                                        "in": "$.ChandlierKills"
                                                    }
                                                },
                                                "in": [
                                                    "052434e7-f451-462f-a9d7-13657cb047c0",
                                                    "edad702b-5b37-4dc1-a47c-36a1588f1d3f"
                                                ]
                                            }
                                        },
                                        "Transition": "Success"
                                    }
                                ]
                            }
                        }
                    },
                    "Tags": ["story", "hard", "assassination"],
                    "InclusionData": {
                        "ContractIds": ["00000000-0000-0000-0000-000000000200"]
                    }
                },
                {
                    "Id": "cee6c65a-fed1-4a9d-8f53-43730b129d2f",
                    "Name": "UI_CHALLENGES_PEACOCK_SIGN_NOVIKOV_POISON_NAME",
                    "ImageName": "images/challenges/paris/peacock_c_sign_novikov_poison.jpg",
                    "Description": "UI_CHALLENGES_PEACOCK_SIGN_NOVIKOV_POISON_DESC",
                    "Rewards": {
                        "MasteryXP": 4000
                    },
                    "Drops": [],
                    "IsPlayable": true,
                    "IsLocked": false,
                    "HideProgression": false,
                    "CategoryName": "UI_MENU_PAGE_PROFILE_CHALLENGES_CATEGORY_SIGNATUREKILL",
                    "Icon": "challenge_category_assassination",
                    "LocationId": "LOCATION_PARENT_PARIS",
                    "ParentLocationId": "LOCATION_PARENT_PARIS",
                    "Type": "contract",
                    "DifficultyLevels": [],
                    "OrderIndex": 10000,
                    "XpModifier": {},
                    "RuntimeType": "Hit",
                    "Definition": {
                        "Scope": "session",
                        "Context": {
                            "Collection": [
                                "af9ad679-6a7c-4f8e-9700-ceb5e6887666",
                                "1bfbb69d-c876-4d05-ab0b-f0be63b55b7a"
                            ]
                        },
                        "States": {
                            "Start": {
                                "Kill": [
                                    {
                                        "Condition": {
                                            "$and": [
                                                {
                                                    "$eq": [
                                                        "$Value.RepositoryId",
                                                        "052434e7-f451-462f-a9d7-13657cb047c0"
                                                    ]
                                                },
                                                {
                                                    "$eq": [
                                                        "$Value.KillClass",
                                                        "poison"
                                                    ]
                                                },
                                                {
                                                    "$any": {
                                                        "?": {
                                                            "$eq": [
                                                                "$.#",
                                                                "$Value.KillItemRepositoryId"
                                                            ]
                                                        },
                                                        "in": "$.Collection"
                                                    }
                                                }
                                            ]
                                        },
                                        "Transition": "Failure"
                                    },
                                    {
                                        "Condition": {
                                            "$and": [
                                                {
                                                    "$eq": [
                                                        "$Value.RepositoryId",
                                                        "052434e7-f451-462f-a9d7-13657cb047c0"
                                                    ]
                                                },
                                                {
                                                    "$eq": [
                                                        "$Value.KillClass",
                                                        "poison"
                                                    ]
                                                }
                                            ]
                                        },
                                        "Transition": "Success"
                                    }
                                ]
                            }
                        }
                    },
                    "Tags": ["story", "hard", "assassination"],
                    "InclusionData": {
                        "ContractIds": ["00000000-0000-0000-0000-000000000200"]
                    }
                },
                {
                    "Id": "d0ec8e62-8fe9-46e0-a058-ce1733880bc0",
                    "Name": "UI_CHALLENGES_PEACOCK_SIGN_NOVIKOV_DROWN_NAME",
                    "ImageName": "images/challenges/paris/peacock_c_sign_novikov_drown.jpg",
                    "Description": "UI_CHALLENGES_PEACOCK_SIGN_NOVIKOV_DROWN_DESC",
                    "Rewards": {
                        "MasteryXP": 4000
                    },
                    "Drops": [],
                    "IsPlayable": true,
                    "IsLocked": false,
                    "HideProgression": false,
                    "CategoryName": "UI_MENU_PAGE_PROFILE_CHALLENGES_CATEGORY_SIGNATUREKILL",
                    "Icon": "challenge_category_assassination",
                    "LocationId": "LOCATION_PARENT_PARIS",
                    "ParentLocationId": "LOCATION_PARENT_PARIS",
                    "Type": "contract",
                    "DifficultyLevels": [],
                    "OrderIndex": 10000,
                    "XpModifier": {},
                    "RuntimeType": "Hit",
                    "Definition": {
                        "Scope": "session",
                        "States": {
                            "Start": {
                                "Kill": {
                                    "Condition": {
                                        "$and": [
                                            {
                                                "$eq": [
                                                    "$Value.RepositoryId",
                                                    "052434e7-f451-462f-a9d7-13657cb047c0"
                                                ]
                                            },
                                            {
                                                "$eq": [
                                                    "$Value.SetPieceType",
                                                    "7b28519a-3c66-4498-a61b-ae6926a85594"
                                                ]
                                            }
                                        ]
                                    },
                                    "Transition": "Success"
                                }
                            }
                        }
                    },
                    "Tags": ["story", "hard", "assassination"],
                    "InclusionData": {
                        "ContractIds": ["00000000-0000-0000-0000-000000000200"]
                    }
                },
                {
                    "Id": "e8140a8a-4a60-4cd7-a9cc-749b13a7c875",
                    "Name": "UI_CHALLENGES_PARIS_GASLIGHT_DALIA_NAME",
                    "ImageName": "images/challenges/paris/paris_gaslight_dalia.jpg",
                    "Description": "UI_CHALLENGES_PARIS_GASLIGHT_DALIA_DESC",
                    "Rewards": {
                        "MasteryXP": 4000
                    },
                    "Drops": [],
                    "IsPlayable": true,
                    "IsLocked": false,
                    "HideProgression": false,
                    "CategoryName": "UI_MENU_PAGE_PROFILE_CHALLENGES_CATEGORY_SIGNATUREKILL",
                    "Icon": "challenge_category_assassination",
                    "LocationId": "LOCATION_PARENT_PARIS",
                    "ParentLocationId": "LOCATION_PARENT_PARIS",
                    "Type": "contract",
                    "DifficultyLevels": [],
                    "OrderIndex": 10000,
                    "XpModifier": {},
                    "RuntimeType": "Hit",
                    "Definition": {
                        "Scope": "session",
                        "States": {
                            "Start": {
                                "Kill": {
                                    "Condition": {
                                        "$and": [
                                            {
                                                "$eq": [
                                                    "$Value.RepositoryId",
                                                    "edad702b-5b37-4dc1-a47c-36a1588f1d3f"
                                                ]
                                            },
                                            {
                                                "$eq": [
                                                    "$Value.SetPieceType",
                                                    "518b6c2d-2a3d-4f87-afbf-2e84393d260d"
                                                ]
                                            }
                                        ]
                                    },
                                    "Transition": "Success"
                                }
                            }
                        }
                    },
                    "Tags": ["hard", "assassination", "live"],
                    "InclusionData": {
                        "ContractIds": ["00000000-0000-0000-0000-000000000200"]
                    }
                },
                {
                    "Id": "ec477ac5-2a8d-4752-acd9-be60fd4a7e9e",
                    "Name": "UI_CHALLENGES_PEACOCK_SIGN_BOTH_EXPLOSION_NAME",
                    "ImageName": "images/challenges/paris/peacock_c_sign_both_explosion.jpg",
                    "Description": "UI_CHALLENGES_PEACOCK_SIGN_BOTH_EXPLOSION_DESC",
                    "Rewards": {
                        "MasteryXP": 4000
                    },
                    "Drops": [],
                    "IsPlayable": true,
                    "IsLocked": false,
                    "HideProgression": false,
                    "CategoryName": "UI_MENU_PAGE_PROFILE_CHALLENGES_CATEGORY_SIGNATUREKILL",
                    "Icon": "challenge_category_assassination",
                    "LocationId": "LOCATION_PARENT_PARIS",
                    "ParentLocationId": "LOCATION_PARENT_PARIS",
                    "Type": "contract",
                    "DifficultyLevels": [],
                    "OrderIndex": 10000,
                    "XpModifier": {},
                    "RuntimeType": "Hit",
                    "Definition": {
                        "Scope": "session",
                        "States": {
                            "Is_DoubleKill": {
                                "$timer": {
                                    "Condition": {
                                        "$after": 0.1
                                    },
                                    "Transition": "Start"
                                },
                                "Kill": {
                                    "Condition": {
                                        "$or": [
                                            {
                                                "$and": [
                                                    {
                                                        "$eq": [
                                                            "$Value.RepositoryId",
                                                            "052434e7-f451-462f-a9d7-13657cb047c0"
                                                        ]
                                                    },
                                                    {
                                                        "$eq": [
                                                            "$Value.KillClass",
                                                            "explosion"
                                                        ]
                                                    }
                                                ]
                                            },
                                            {
                                                "$and": [
                                                    {
                                                        "$eq": [
                                                            "$Value.RepositoryId",
                                                            "edad702b-5b37-4dc1-a47c-36a1588f1d3f"
                                                        ]
                                                    },
                                                    {
                                                        "$eq": [
                                                            "$Value.KillClass",
                                                            "explosion"
                                                        ]
                                                    }
                                                ]
                                            }
                                        ]
                                    },
                                    "Transition": "Success"
                                }
                            },
                            "Start": {
                                "Kill": {
                                    "Condition": {
                                        "$or": [
                                            {
                                                "$and": [
                                                    {
                                                        "$eq": [
                                                            "$Value.RepositoryId",
                                                            "052434e7-f451-462f-a9d7-13657cb047c0"
                                                        ]
                                                    },
                                                    {
                                                        "$eq": [
                                                            "$Value.KillClass",
                                                            "explosion"
                                                        ]
                                                    }
                                                ]
                                            },
                                            {
                                                "$and": [
                                                    {
                                                        "$eq": [
                                                            "$Value.RepositoryId",
                                                            "edad702b-5b37-4dc1-a47c-36a1588f1d3f"
                                                        ]
                                                    },
                                                    {
                                                        "$eq": [
                                                            "$Value.KillClass",
                                                            "explosion"
                                                        ]
                                                    }
                                                ]
                                            }
                                        ]
                                    },
                                    "Transition": "Is_DoubleKill"
                                }
                            }
                        }
                    },
                    "Tags": ["story", "hard", "assassination"],
                    "InclusionData": {
                        "ContractIds": ["00000000-0000-0000-0000-000000000200"]
                    }
                },
                {
                    "Id": "f8450a1b-0bca-4968-8d29-8aa929541c8c",
                    "Name": "UI_CHALLENGES_PEACOCK_SIGN_NOVIKOV_INTERVIEW_NAME",
                    "ImageName": "images/challenges/paris/peacock_c_sign_novikov_interview.jpg",
                    "Description": "UI_CHALLENGES_PEACOCK_SIGN_NOVIKOV_INTERVIEW_DESC",
                    "Rewards": {
                        "MasteryXP": 4000
                    },
                    "Drops": [],
                    "IsPlayable": true,
                    "IsLocked": false,
                    "HideProgression": false,
                    "CategoryName": "UI_MENU_PAGE_PROFILE_CHALLENGES_CATEGORY_SIGNATUREKILL",
                    "Icon": "challenge_category_assassination",
                    "LocationId": "LOCATION_PARENT_PARIS",
                    "ParentLocationId": "LOCATION_PARENT_PARIS",
                    "Type": "contract",
                    "DifficultyLevels": [],
                    "OrderIndex": 10000,
                    "XpModifier": {},
                    "RuntimeType": "Hit",
                    "Definition": {
                        "Scope": "session",
                        "States": {
                            "Start": {
                                "Level_Setup_Events": {
                                    "Condition": {
                                        "$eq": [
                                            "$Value.Event_metricvalue",
                                            "Novikov_Interview_start"
                                        ]
                                    },
                                    "Transition": "InterviewStart_State"
                                }
                            },
                            "InterviewStart_State": {
                                "Level_Setup_Events": [
                                    {
                                        "Condition": {
                                            "$eq": [
                                                "$Value.Event_metricvalue",
                                                "Novikov_Interview_Done"
                                            ]
                                        },
                                        "Transition": "Start"
                                    }
                                ],
                                "Kill": {
                                    "Condition": {
                                        "$and": [
                                            {
                                                "$eq": [
                                                    "$Value.RepositoryId",
                                                    "052434e7-f451-462f-a9d7-13657cb047c0"
                                                ]
                                            },
                                            {
                                                "$eq": [
                                                    "$Value.KillClass",
                                                    "explosion"
                                                ]
                                            }
                                        ]
                                    },
                                    "Transition": "Success"
                                }
                            }
                        }
                    },
                    "Tags": ["story", "hard", "assassination"],
                    "InclusionData": {
                        "ContractIds": ["00000000-0000-0000-0000-000000000200"]
                    }
                },
                {
                    "Id": "f949df84-29f3-453a-8581-7cc34348cfa8",
                    "Name": "UI_CHALLENGES_PEACOCK_SIGN_DAHLIA_KRUGER_NAME",
                    "ImageName": "images/challenges/paris/peacock_c_sign_dahlia_kruger.jpg",
                    "Description": "UI_CHALLENGES_PEACOCK_SIGN_DAHLIA_KRUGER_DESC",
                    "Rewards": {
                        "MasteryXP": 4000
                    },
                    "Drops": [],
                    "IsPlayable": true,
                    "IsLocked": false,
                    "HideProgression": false,
                    "CategoryName": "UI_MENU_PAGE_PROFILE_CHALLENGES_CATEGORY_SIGNATUREKILL",
                    "Icon": "challenge_category_assassination",
                    "LocationId": "LOCATION_PARENT_PARIS",
                    "ParentLocationId": "LOCATION_PARENT_PARIS",
                    "Type": "contract",
                    "DifficultyLevels": [],
                    "OrderIndex": 10000,
                    "XpModifier": {},
                    "RuntimeType": "Hit",
                    "Definition": {
                        "Context": {},
                        "Scope": "session",
                        "States": {
                            "MeetigStart": {
                                "Kill": {
                                    "Condition": {
                                        "$and": [
                                            {
                                                "$eq": [
                                                    "$Value.RepositoryId",
                                                    "edad702b-5b37-4dc1-a47c-36a1588f1d3f"
                                                ]
                                            },
                                            {
                                                "$eq": [
                                                    "$Value.OutfitRepositoryId",
                                                    "642c20f9-bf41-41b4-b0bb-2491b5be938a"
                                                ]
                                            }
                                        ]
                                    },
                                    "Transition": "Success"
                                },
                                "Level_Setup_Events": {
                                    "Condition": {
                                        "$eq": [
                                            "$Value.Event_metricvalue",
                                            "47Kruger_Dahlia_End"
                                        ]
                                    },
                                    "Transition": "Failure"
                                }
                            },
                            "Start": {
                                "Level_Setup_Events": {
                                    "Condition": {
                                        "$eq": [
                                            "$Value.Event_metricvalue",
                                            "47Kruger_Dahlia"
                                        ]
                                    },
                                    "Transition": "MeetigStart"
                                }
                            }
                        }
                    },
                    "Tags": ["story", "hard", "assassination"],
                    "InclusionData": {
                        "ContractIds": ["00000000-0000-0000-0000-000000000200"]
                    }
                },
                {
                    "Id": "025bcae0-ef93-427f-88ba-1044f9a49f5d",
                    "Name": "UI_CHALLENGES_PEACOCK_47_ASSASINATION_ACCIDENT_NAME",
                    "ImageName": "images/challenges/profile_challenges/generic_location_47_accident.jpg",
                    "Description": "UI_CHALLENGES_PEACOCK_47_ASSASINATION_ACCIDENT_DESC",
                    "Rewards": {
                        "MasteryXP": 1000
                    },
                    "Drops": [],
                    "IsPlayable": true,
                    "IsLocked": false,
                    "HideProgression": false,
                    "CategoryName": "UI_MENU_PAGE_PROFILE_CHALLENGES_CATEGORY_SIGNATUREKILL",
                    "Icon": "challenge_category_assassination",
                    "LocationId": "LOCATION_PARIS",
                    "ParentLocationId": "LOCATION_PARENT_PARIS",
                    "Type": "location",
                    "DifficultyLevels": [],
                    "OrderIndex": 10000,
                    "XpModifier": {},
                    "RuntimeType": "Hit",
                    "Definition": {
                        "Scope": "session",
                        "States": {
                            "Start": {
                                "Kill": {
                                    "Condition": {
                                        "$and": [
                                            {
                                                "$eq": ["$Value.IsTarget", true]
                                            },
                                            {
                                                "$eq": ["$Value.Accident", true]
                                            }
                                        ]
                                    },
                                    "Transition": "Success"
                                }
                            }
                        }
                    },
                    "Tags": ["story", "easy", "assassination"]
                },
                {
                    "Id": "048e5dee-af61-4342-8ad3-ee3351f156d2",
                    "Name": "UI_CHALLENGES_PEACOCK_47_ASSASINATION_DROWN_NAME",
                    "ImageName": "images/challenges/profile_challenges/generic_location_47_drown.jpg",
                    "Description": "UI_CHALLENGES_PEACOCK_47_ASSASINATION_DROWN_DESC",
                    "Rewards": {
                        "MasteryXP": 1000
                    },
                    "Drops": [],
                    "IsPlayable": true,
                    "IsLocked": false,
                    "HideProgression": false,
                    "CategoryName": "UI_MENU_PAGE_PROFILE_CHALLENGES_CATEGORY_SIGNATUREKILL",
                    "Icon": "challenge_category_assassination",
                    "LocationId": "LOCATION_PARIS",
                    "ParentLocationId": "LOCATION_PARENT_PARIS",
                    "Type": "location",
                    "DifficultyLevels": [],
                    "OrderIndex": 10000,
                    "XpModifier": {},
                    "RuntimeType": "Hit",
                    "Definition": {
                        "Scope": "session",
                        "States": {
                            "Start": {
                                "Kill": {
                                    "Condition": {
                                        "$and": [
                                            {
                                                "$eq": ["$Value.IsTarget", true]
                                            },
                                            {
                                                "$eq": [
                                                    "$Value.SetPieceType",
                                                    "7b28519a-3c66-4498-a61b-ae6926a85594"
                                                ]
                                            }
                                        ]
                                    },
                                    "Transition": "Success"
                                }
                            }
                        }
                    },
                    "Tags": ["story", "easy", "assassination"]
                },
                {
                    "Id": "4c5c2c21-cf1c-44bf-9cdf-6742d02914eb",
                    "Name": "UI_CHALLENGES_PEACOCK_47_MASTER_OF_TRADE_NAME",
                    "ImageName": "images/challenges/profile_challenges/generic_location_47_versatile.jpg",
                    "Description": "UI_CHALLENGES_PEACOCK_47_MASTER_OF_TRADE_DESC",
                    "Rewards": {
                        "MasteryXP": 4000
                    },
                    "Drops": [],
                    "IsPlayable": true,
                    "IsLocked": false,
                    "HideProgression": false,
                    "CategoryName": "UI_MENU_PAGE_PROFILE_CHALLENGES_CATEGORY_SIGNATUREKILL",
                    "Icon": "challenge_category_assassination",
                    "LocationId": "LOCATION_PARIS",
                    "ParentLocationId": "LOCATION_PARENT_PARIS",
                    "Type": "location",
                    "DifficultyLevels": [],
                    "OrderIndex": 10000,
                    "XpModifier": {},
                    "RuntimeType": "Hit",
                    "Definition": {
                        "Constants": {
                            "RequiredChallenges": [
                                "84c746ff-05ef-47bd-99b9-90e2f112de91",
                                "048e5dee-af61-4342-8ad3-ee3351f156d2",
                                "025bcae0-ef93-427f-88ba-1044f9a49f5d",
                                "f1a7585d-31b8-4e8d-878b-fda27ee6fcc4",
                                "8c86f389-38a3-4d26-a754-cdb80d3e327f"
                            ]
                        },
                        "Context": {
                            "CompletedChallenges": []
                        },
                        "ContextListeners": {
                            "CompletedChallenges": {
                                "comparand": "$.RequiredChallenges",
                                "type": "challengetree"
                            }
                        },
                        "Scope": "hit",
                        "States": {
                            "Start": {
                                "ChallengeCompleted": [
                                    {
                                        "$pushunique": [
                                            "CompletedChallenges",
                                            "$Value.ChallengeId"
                                        ]
                                    },
                                    {
                                        "Condition": {
                                            "$all": {
                                                "?": {
                                                    "$any": {
                                                        "?": {
                                                            "$eq": [
                                                                "$.#",
                                                                "$.##"
                                                            ]
                                                        },
                                                        "in": "$.CompletedChallenges"
                                                    }
                                                },
                                                "in": "$.RequiredChallenges"
                                            }
                                        },
                                        "Transition": "Success"
                                    }
                                ]
                            }
                        }
                    },
                    "Tags": ["story", "hard", "assassination"]
                },
                {
                    "Id": "84c746ff-05ef-47bd-99b9-90e2f112de91",
                    "Name": "UI_CHALLENGES_PEACOCK_47_ASSASINATION_FIBERWIRE_NAME",
                    "ImageName": "images/challenges/profile_challenges/generic_location_47_fiberwire.jpg",
                    "Description": "UI_CHALLENGES_PEACOCK_47_ASSASINATION_FIBERWIRE_DESC",
                    "Rewards": {
                        "MasteryXP": 1000
                    },
                    "Drops": [],
                    "IsPlayable": true,
                    "IsLocked": false,
                    "HideProgression": false,
                    "CategoryName": "UI_MENU_PAGE_PROFILE_CHALLENGES_CATEGORY_SIGNATUREKILL",
                    "Icon": "challenge_category_assassination",
                    "LocationId": "LOCATION_PARIS",
                    "ParentLocationId": "LOCATION_PARENT_PARIS",
                    "Type": "location",
                    "DifficultyLevels": [],
                    "OrderIndex": 10000,
                    "XpModifier": {},
                    "RuntimeType": "Hit",
                    "Definition": {
                        "Scope": "session",
                        "States": {
                            "Start": {
                                "Kill": {
                                    "Condition": {
                                        "$and": [
                                            {
                                                "$eq": ["$Value.IsTarget", true]
                                            },
                                            {
                                                "$eq": [
                                                    "$Value.KillItemCategory",
                                                    "fiberwire"
                                                ]
                                            }
                                        ]
                                    },
                                    "Transition": "Success"
                                }
                            }
                        }
                    },
                    "Tags": ["story", "easy", "assassination"]
                },
                {
                    "Id": "8c86f389-38a3-4d26-a754-cdb80d3e327f",
                    "Name": "UI_CHALLENGES_PEACOCK_47_ASSASINATION_HEADSHOT_NAME",
                    "ImageName": "images/challenges/profile_challenges/generic_location_47_headshot.jpg",
                    "Description": "UI_CHALLENGES_PEACOCK_47_ASSASINATION_HEADSHOT_DESC",
                    "Rewards": {
                        "MasteryXP": 1000
                    },
                    "Drops": [],
                    "IsPlayable": true,
                    "IsLocked": false,
                    "HideProgression": false,
                    "CategoryName": "UI_MENU_PAGE_PROFILE_CHALLENGES_CATEGORY_SIGNATUREKILL",
                    "Icon": "challenge_category_assassination",
                    "LocationId": "LOCATION_PARIS",
                    "ParentLocationId": "LOCATION_PARENT_PARIS",
                    "Type": "location",
                    "DifficultyLevels": [],
                    "OrderIndex": 10000,
                    "XpModifier": {},
                    "RuntimeType": "Hit",
                    "Definition": {
                        "Scope": "session",
                        "States": {
                            "Start": {
                                "Kill": {
                                    "Condition": {
                                        "$and": [
                                            {
                                                "$eq": ["$Value.IsTarget", true]
                                            },
                                            {
                                                "$eq": [
                                                    "$Value.IsHeadshot",
                                                    true
                                                ]
                                            }
                                        ]
                                    },
                                    "Transition": "Success"
                                }
                            }
                        }
                    },
                    "Tags": ["story", "easy", "assassination"]
                },
                {
                    "Id": "f1a7585d-31b8-4e8d-878b-fda27ee6fcc4",
                    "Name": "UI_CHALLENGES_PEACOCK_47_ASSASINATION_POISON_NAME",
                    "ImageName": "images/challenges/profile_challenges/generic_location_47_poison.jpg",
                    "Description": "UI_CHALLENGES_PEACOCK_47_ASSASINATION_POISON_DESC",
                    "Rewards": {
                        "MasteryXP": 1000
                    },
                    "Drops": [],
                    "IsPlayable": true,
                    "IsLocked": false,
                    "HideProgression": false,
                    "CategoryName": "UI_MENU_PAGE_PROFILE_CHALLENGES_CATEGORY_SIGNATUREKILL",
                    "Icon": "challenge_category_assassination",
                    "LocationId": "LOCATION_PARIS",
                    "ParentLocationId": "LOCATION_PARENT_PARIS",
                    "Type": "location",
                    "DifficultyLevels": [],
                    "OrderIndex": 10000,
                    "XpModifier": {},
                    "RuntimeType": "Hit",
                    "Definition": {
                        "Scope": "session",
                        "States": {
                            "Start": {
                                "Kill": {
                                    "Condition": {
                                        "$and": [
                                            {
                                                "$eq": ["$Value.IsTarget", true]
                                            },
                                            {
                                                "$eq": [
                                                    "$Value.KillClass",
                                                    "poison"
                                                ]
                                            }
                                        ]
                                    },
                                    "Transition": "Success"
                                }
                            }
                        }
                    },
                    "Tags": ["story", "easy", "assassination"]
                },
                {
                    "Id": "fc75df5d-9a78-46b1-8efb-2253df839fed",
                    "Name": "UI_CHALLENGES_PARIS_PHANTOM_NAME",
                    "ImageName": "images/challenges/paris/paris_phantom.jpg",
                    "Description": "UI_CHALLENGES_PARIS_PHANTOM_DESC",
                    "Rewards": {
                        "MasteryXP": 2000
                    },
                    "Drops": [],
                    "IsPlayable": true,
                    "IsLocked": false,
                    "HideProgression": false,
                    "CategoryName": "UI_MENU_PAGE_PROFILE_CHALLENGES_CATEGORY_SIGNATUREKILL",
                    "Icon": "challenge_category_assassination",
                    "LocationId": "LOCATION_PARIS",
                    "ParentLocationId": "LOCATION_PARENT_PARIS",
                    "Type": "location",
                    "DifficultyLevels": [],
                    "OrderIndex": 10000,
                    "XpModifier": {},
                    "RuntimeType": "Hit",
                    "Definition": {
                        "Context": {
                            "Collection": [
                                "966a8c88-76eb-4cfa-a50a-b927618b22f5",
                                "69495224-e982-4a79-989c-afff7e980490",
                                "e3c339ce-b390-45d4-ae37-7151947c3fe1",
                                "0612c231-65f3-43a8-a6f6-a0f2805ce234"
                            ]
                        },
                        "Scope": "session",
                        "States": {
                            "Start": {
                                "Kill": {
                                    "Condition": {
                                        "$and": [
                                            {
                                                "$eq": ["$Value.IsTarget", true]
                                            },
                                            {
                                                "$eq": [
                                                    "$Value.OutfitRepositoryId",
                                                    "1fdc259e-b96a-47f2-bbd8-e86e78d6df70"
                                                ]
                                            },
                                            {
                                                "$any": {
                                                    "?": {
                                                        "$eq": [
                                                            "$.#",
                                                            "$Value.SetPieceType"
                                                        ]
                                                    },
                                                    "in": "$.Collection"
                                                }
                                            }
                                        ]
                                    },
                                    "Transition": "Success"
                                }
                            }
                        }
                    },
                    "Tags": ["story", "medium", "assassination"]
                }
            ]
        },
        {
            "Name": "UI_MENU_PAGE_PROFILE_CHALLENGES_CATEGORY_EXPLORATION",
            "Image": "images/challenges/categories/discovery/tile.jpg",
            "Icon": "challenge_category_discovery",
            "CategoryId": "discovery",
            "Description": "UI_MENU_PAGE_CHALLENGE_CATEGORY_DESCRIPTION_EXPLORATION",
            "Challenges": [
                {
                    "Id": "00000200-0000-0000-0000-000000000029",
                    "Name": "UI_CHALLENGES_PEACOCK_EXP_MAKE_COCKTAIL_NAME",
                    "ImageName": "images/challenges/paris/peacock_c_exp_make_cocktail.jpg",
                    "Description": "UI_CHALLENGES_PEACOCK_EXP_MAKE_COCKTAIL_DESC",
                    "Rewards": {
                        "MasteryXP": 1000
                    },
                    "Drops": [],
                    "IsPlayable": true,
                    "IsLocked": false,
                    "HideProgression": false,
                    "CategoryName": "UI_MENU_PAGE_PROFILE_CHALLENGES_CATEGORY_EXPLORATION",
                    "Icon": "challenge_category_discovery",
                    "LocationId": "LOCATION_PARENT_PARIS",
                    "ParentLocationId": "LOCATION_PARENT_PARIS",
                    "Type": "contract",
                    "DifficultyLevels": [],
                    "OrderIndex": 10000,
                    "XpModifier": {},
                    "RuntimeType": "Hit",
                    "Definition": {
                        "Context": {},
                        "Scope": "session",
                        "States": {
                            "DoSuccess": {
                                "$timer": {
                                    "Condition": {
                                        "$after": 3
                                    },
                                    "Transition": "Success"
                                }
                            },
                            "Start": {
                                "setpieces": {
                                    "Condition": {
                                        "$and": [
                                            {
                                                "$eq": [
                                                    "$Value.RepositoryId",
                                                    "c775c4c4-55d0-41a2-9cf5-a6d20c630c1e"
                                                ]
                                            },
                                            {
                                                "$eq": [
                                                    "$Value.setpieceType_metricvalue",
                                                    "HIPS_Act"
                                                ]
                                            }
                                        ]
                                    },
                                    "Transition": "DoSuccess"
                                }
                            }
                        }
                    },
                    "Tags": ["story", "easy", "discovery"],
                    "InclusionData": {
                        "ContractIds": ["00000000-0000-0000-0000-000000000200"]
                    }
                },
                {
                    "Id": "00000200-0000-0000-0001-000000000010",
                    "Name": "UI_CHALLENGES_PEACOCK_EXP_FIND_INVITATION_NAME",
                    "ImageName": "images/challenges/paris/peacock_c_exp_find_invitation.jpg",
                    "Description": "UI_CHALLENGES_PEACOCK_EXP_FIND_INVITATION_DESC",
                    "Rewards": {
                        "MasteryXP": 1000
                    },
                    "Drops": [],
                    "IsPlayable": true,
                    "IsLocked": false,
                    "HideProgression": false,
                    "CategoryName": "UI_MENU_PAGE_PROFILE_CHALLENGES_CATEGORY_EXPLORATION",
                    "Icon": "challenge_category_discovery",
                    "LocationId": "LOCATION_PARENT_PARIS",
                    "ParentLocationId": "LOCATION_PARENT_PARIS",
                    "Type": "contract",
                    "DifficultyLevels": [],
                    "OrderIndex": 10000,
                    "XpModifier": {},
                    "RuntimeType": "Hit",
                    "Definition": {
                        "Scope": "session",
                        "States": {
                            "Start": {
                                "ItemPickedUp": {
                                    "Condition": {
                                        "$eq": [
                                            "$Value.RepositoryId",
                                            "50333564-9467-4310-8b96-295a5965bbe7"
                                        ]
                                    },
                                    "Transition": "Success"
                                }
                            }
                        }
                    },
                    "Tags": ["story", "easy", "discovery"],
                    "InclusionData": {
                        "ContractIds": ["00000000-0000-0000-0000-000000000200"]
                    }
                },
                {
                    "Id": "00000200-0000-0000-0001-000000000011",
                    "Name": "UI_CHALLENGES_PEACOCK_EXP_SHEIK_WINBID_NAME",
                    "ImageName": "images/challenges/paris/peacock_c_exp_shiek_winbid.jpg",
                    "Description": "UI_CHALLENGES_PEACOCK_EXP_SHEIK_WINBID_DESC",
                    "Rewards": {
                        "MasteryXP": 2000
                    },
                    "Drops": [],
                    "IsPlayable": true,
                    "IsLocked": false,
                    "HideProgression": false,
                    "CategoryName": "UI_MENU_PAGE_PROFILE_CHALLENGES_CATEGORY_EXPLORATION",
                    "Icon": "challenge_category_discovery",
                    "LocationId": "LOCATION_PARENT_PARIS",
                    "ParentLocationId": "LOCATION_PARENT_PARIS",
                    "Type": "contract",
                    "DifficultyLevels": [],
                    "OrderIndex": 10000,
                    "XpModifier": {},
                    "RuntimeType": "Hit",
                    "Definition": {
                        "Context": {},
                        "Scope": "session",
                        "States": {
                            "Start": {
                                "setpieces": {
                                    "Condition": {
                                        "$and": [
                                            {
                                                "$eq": [
                                                    "$Value.RepositoryId",
                                                    "5aca537e-fce3-41ae-9ee0-585d41b3c097"
                                                ]
                                            },
                                            {
                                                "$eq": [
                                                    "$Value.setpieceType_metricvalue",
                                                    "HIPS_Act"
                                                ]
                                            }
                                        ]
                                    },
                                    "Transition": "Success"
                                }
                            }
                        }
                    },
                    "Tags": ["story", "medium", "discovery"],
                    "InclusionData": {
                        "ContractIds": ["00000000-0000-0000-0000-000000000200"]
                    }
                },
                {
                    "Id": "0e19ea55-d8dd-4cf5-8257-44addd475c04",
                    "Name": "UI_CHALLENGES_PEACOCK_EXP_GREET_KRUGER_NAME",
                    "ImageName": "images/challenges/paris/peacock_c_exp_greet_kruger.jpg",
                    "Description": "UI_CHALLENGES_PEACOCK_EXP_GREET_KRUGER_DESC",
                    "Rewards": {
                        "MasteryXP": 2000
                    },
                    "Drops": [],
                    "IsPlayable": true,
                    "IsLocked": false,
                    "HideProgression": false,
                    "CategoryName": "UI_MENU_PAGE_PROFILE_CHALLENGES_CATEGORY_EXPLORATION",
                    "Icon": "challenge_category_discovery",
                    "LocationId": "LOCATION_PARENT_PARIS",
                    "ParentLocationId": "LOCATION_PARENT_PARIS",
                    "Type": "contract",
                    "DifficultyLevels": [],
                    "OrderIndex": 10000,
                    "XpModifier": {},
                    "RuntimeType": "Hit",
                    "Definition": {
                        "Scope": "session",
                        "States": {
                            "Start": {
                                "Kill": {
                                    "Condition": {
                                        "$eq": [
                                            "$Value.RepositoryId",
                                            "edad702b-5b37-4dc1-a47c-36a1588f1d3f"
                                        ]
                                    },
                                    "Transition": "Failure"
                                },
                                "Level_Setup_Events": {
                                    "Condition": {
                                        "$eq": [
                                            "$Value.Event_metricvalue",
                                            "47Kruger_Dahlia"
                                        ]
                                    },
                                    "Transition": "Success"
                                }
                            }
                        }
                    },
                    "Tags": ["story", "medium", "discovery"],
                    "InclusionData": {
                        "ContractIds": ["00000000-0000-0000-0000-000000000200"]
                    }
                },
                {
                    "Id": "37887988-fced-41c4-8e96-15bbdf16dfb7",
                    "Name": "UI_CHALLENGES_PEACOCK_ITEM_FIND_DONGLE_NAME",
                    "ImageName": "images/challenges/paris/peacock_c_item_find_dongle.jpg",
                    "Description": "UI_CHALLENGES_PEACOCK_ITEM_FIND_DONGLE_DESC",
                    "Rewards": {
                        "MasteryXP": 1000
                    },
                    "Drops": [],
                    "IsPlayable": true,
                    "IsLocked": false,
                    "HideProgression": false,
                    "CategoryName": "UI_MENU_PAGE_PROFILE_CHALLENGES_CATEGORY_EXPLORATION",
                    "Icon": "challenge_category_discovery",
                    "LocationId": "LOCATION_PARENT_PARIS",
                    "ParentLocationId": "LOCATION_PARENT_PARIS",
                    "Type": "contract",
                    "DifficultyLevels": [],
                    "OrderIndex": 10000,
                    "XpModifier": {},
                    "RuntimeType": "Hit",
                    "Definition": {
                        "Scope": "session",
                        "States": {
                            "Start": {
                                "ItemPickedUp": {
                                    "Condition": {
                                        "$eq": [
                                            "$Value.RepositoryId",
                                            "55d34557-5b46-422f-84ce-7bb13cfcef96"
                                        ]
                                    },
                                    "Transition": "Success"
                                }
                            }
                        }
                    },
                    "Tags": ["story", "easy", "discovery"],
                    "InclusionData": {
                        "ContractIds": ["00000000-0000-0000-0000-000000000200"]
                    }
                },
                {
                    "Id": "82b2dab8-4a04-4c54-b143-0fe6dde3a6eb",
                    "Name": "UI_CHALLENGES_PEACOCK_EXP_SICK_SATO_NAME",
                    "ImageName": "images/challenges/paris/peacock_c_exp_sick_sato.jpg",
                    "Description": "UI_CHALLENGES_PEACOCK_EXP_SICK_SATO_DESC",
                    "Rewards": {
                        "MasteryXP": 1000
                    },
                    "Drops": [],
                    "IsPlayable": true,
                    "IsLocked": false,
                    "HideProgression": false,
                    "CategoryName": "UI_MENU_PAGE_PROFILE_CHALLENGES_CATEGORY_EXPLORATION",
                    "Icon": "challenge_category_discovery",
                    "LocationId": "LOCATION_PARENT_PARIS",
                    "ParentLocationId": "LOCATION_PARENT_PARIS",
                    "Type": "contract",
                    "DifficultyLevels": [],
                    "OrderIndex": 10000,
                    "XpModifier": {},
                    "RuntimeType": "Hit",
                    "Definition": {
                        "Scope": "session",
                        "States": {
                            "Start": {
                                "Actorsick": {
                                    "Condition": {
                                        "$eq": [
                                            "$Value.actor_R_ID",
                                            "64c391f7-4765-48b6-96bc-df8aa5a4186b"
                                        ]
                                    },
                                    "Transition": "Success"
                                }
                            }
                        }
                    },
                    "Tags": ["story", "easy", "discovery"],
                    "InclusionData": {
                        "ContractIds": ["00000000-0000-0000-0000-000000000200"]
                    }
                },
                {
                    "Id": "88bb37ff-4560-4d79-b8c0-07d20dd7355a",
                    "Name": "UI_CHALLENGES_PEACOCK_ITEM_FIND_STAGEPLAN_NAME",
                    "ImageName": "images/challenges/paris/peacock_c_item_find_stageplan.jpg",
                    "Description": "UI_CHALLENGES_PEACOCK_ITEM_FIND_STAGEPLAN_DESC",
                    "Rewards": {
                        "MasteryXP": 1000
                    },
                    "Drops": [],
                    "IsPlayable": true,
                    "IsLocked": false,
                    "HideProgression": false,
                    "CategoryName": "UI_MENU_PAGE_PROFILE_CHALLENGES_CATEGORY_EXPLORATION",
                    "Icon": "challenge_category_discovery",
                    "LocationId": "LOCATION_PARENT_PARIS",
                    "ParentLocationId": "LOCATION_PARENT_PARIS",
                    "Type": "contract",
                    "DifficultyLevels": [],
                    "OrderIndex": 10000,
                    "XpModifier": {},
                    "RuntimeType": "Hit",
                    "Definition": {
                        "Scope": "session",
                        "States": {
                            "Start": {
                                "setpieces": {
                                    "Condition": {
                                        "$eq": [
                                            "$Value.name_metricvalue",
                                            "Paris_StagePlan"
                                        ]
                                    },
                                    "Transition": "Success"
                                }
                            }
                        }
                    },
                    "Tags": ["story", "easy", "discovery"],
                    "InclusionData": {
                        "ContractIds": ["00000000-0000-0000-0000-000000000200"]
                    }
                },
                {
                    "Id": "a08d652e-15fd-437c-b698-bce796cacc63",
                    "Name": "UI_CHALLENGES_PEACOCK_EXP_SHOW_INVITE_NAME",
                    "ImageName": "images/challenges/paris/peacock_c_exp_show_invite.jpg",
                    "Description": "UI_CHALLENGES_PEACOCK_EXP_SHOW_INVITE_DESC",
                    "Rewards": {
                        "MasteryXP": 1000
                    },
                    "Drops": [],
                    "IsPlayable": true,
                    "IsLocked": false,
                    "HideProgression": false,
                    "CategoryName": "UI_MENU_PAGE_PROFILE_CHALLENGES_CATEGORY_EXPLORATION",
                    "Icon": "challenge_category_discovery",
                    "LocationId": "LOCATION_PARENT_PARIS",
                    "ParentLocationId": "LOCATION_PARENT_PARIS",
                    "Type": "contract",
                    "DifficultyLevels": [],
                    "OrderIndex": 10000,
                    "XpModifier": {},
                    "RuntimeType": "Hit",
                    "Definition": {
                        "Scope": "session",
                        "States": {
                            "Start": {
                                "Level_Setup_Events": {
                                    "Condition": {
                                        "$eq": [
                                            "$Value.Event_metricvalue",
                                            "47_ShowInvitation"
                                        ]
                                    },
                                    "Transition": "Success"
                                }
                            }
                        }
                    },
                    "Tags": ["story", "easy", "discovery"],
                    "InclusionData": {
                        "ContractIds": ["00000000-0000-0000-0000-000000000200"]
                    }
                },
                {
                    "Id": "b6754d5a-3c27-4da6-b7b9-cef93bc6d508",
                    "Name": "UI_CHALLENGES_PEACOCK_EXP_TRIGGER_FIREWORK_NAME",
                    "ImageName": "images/challenges/paris/peacock_c_exp_trigger_firework.jpg",
                    "Description": "UI_CHALLENGES_PEACOCK_EXP_TRIGGER_FIREWORK_DESC",
                    "Rewards": {
                        "MasteryXP": 2000
                    },
                    "Drops": [],
                    "IsPlayable": true,
                    "IsLocked": false,
                    "HideProgression": false,
                    "CategoryName": "UI_MENU_PAGE_PROFILE_CHALLENGES_CATEGORY_EXPLORATION",
                    "Icon": "challenge_category_discovery",
                    "LocationId": "LOCATION_PARENT_PARIS",
                    "ParentLocationId": "LOCATION_PARENT_PARIS",
                    "Type": "contract",
                    "DifficultyLevels": [],
                    "OrderIndex": 10000,
                    "XpModifier": {},
                    "RuntimeType": "Hit",
                    "Definition": {
                        "Scope": "session",
                        "States": {
                            "Start": {
                                "setpieces": {
                                    "Condition": {
                                        "$eq": [
                                            "$Value.name_metricvalue",
                                            "Distraction_Firework_Setup_A"
                                        ]
                                    },
                                    "Transition": "Success"
                                }
                            }
                        }
                    },
                    "Tags": ["story", "medium", "discovery"],
                    "InclusionData": {
                        "ContractIds": ["00000000-0000-0000-0000-000000000200"]
                    }
                },
                {
                    "Id": "c14f83b1-08f5-466f-aeb9-c231c707a9e8",
                    "Name": "UI_CHALLENGES_PEACOCK_EXP_GIVE_LENS_NAME",
                    "ImageName": "images/challenges/paris/peacock_c_exp_give_lens.jpg",
                    "Description": "UI_CHALLENGES_PEACOCK_EXP_GIVE_LENS_DESC",
                    "Rewards": {
                        "MasteryXP": 1000
                    },
                    "Drops": [],
                    "IsPlayable": true,
                    "IsLocked": false,
                    "HideProgression": false,
                    "CategoryName": "UI_MENU_PAGE_PROFILE_CHALLENGES_CATEGORY_EXPLORATION",
                    "Icon": "challenge_category_discovery",
                    "LocationId": "LOCATION_PARENT_PARIS",
                    "ParentLocationId": "LOCATION_PARENT_PARIS",
                    "Type": "contract",
                    "DifficultyLevels": [],
                    "OrderIndex": 10000,
                    "XpModifier": {},
                    "RuntimeType": "Hit",
                    "Definition": {
                        "Scope": "session",
                        "States": {
                            "Start": {
                                "Level_Setup_Events": {
                                    "Condition": {
                                        "$eq": [
                                            "$Value.Event_metricvalue",
                                            "47_HandOverLens"
                                        ]
                                    },
                                    "Transition": "Success"
                                }
                            }
                        }
                    },
                    "Tags": ["story", "easy", "discovery"],
                    "InclusionData": {
                        "ContractIds": ["00000000-0000-0000-0000-000000000200"]
                    }
                },
                {
                    "Id": "c8e6d975-11f2-4006-a071-6c419264126a",
                    "Name": "UI_CHALLENGES_PEACOCK_EXP_GREET_REAPER_NAME",
                    "ImageName": "images/challenges/paris/peacock_c_exp_greet_reaper.jpg",
                    "Description": "UI_CHALLENGES_PEACOCK_EXP_GREET_REAPER_DESC",
                    "Rewards": {
                        "MasteryXP": 2000
                    },
                    "Drops": [],
                    "IsPlayable": true,
                    "IsLocked": false,
                    "HideProgression": false,
                    "CategoryName": "UI_MENU_PAGE_PROFILE_CHALLENGES_CATEGORY_EXPLORATION",
                    "Icon": "challenge_category_discovery",
                    "LocationId": "LOCATION_PARENT_PARIS",
                    "ParentLocationId": "LOCATION_PARENT_PARIS",
                    "Type": "contract",
                    "DifficultyLevels": [],
                    "OrderIndex": 10000,
                    "XpModifier": {},
                    "RuntimeType": "Hit",
                    "Definition": {
                        "Scope": "session",
                        "States": {
                            "Start": {
                                "Level_Setup_Events": {
                                    "Condition": {
                                        "$eq": [
                                            "$Value.Event_metricvalue",
                                            "DahliaGreets47_asMrReaper"
                                        ]
                                    },
                                    "Transition": "Success"
                                }
                            }
                        }
                    },
                    "Tags": ["story", "medium", "discovery"],
                    "InclusionData": {
                        "ContractIds": ["00000000-0000-0000-0000-000000000200"]
                    }
                },
                {
                    "Id": "dd88dd68-64e6-4a7c-a43b-ffadf598f31d",
                    "Name": "UI_CHALLENGES_PEACOCK_ITEM_COCKTAIL_RECIPE_NAME",
                    "ImageName": "images/challenges/paris/peacock_c_item_cocktail_recipe.jpg",
                    "Description": "UI_CHALLENGES_PEACOCK_ITEM_COCKTAIL_RECIPE_DESC",
                    "Rewards": {
                        "MasteryXP": 1000
                    },
                    "Drops": [],
                    "IsPlayable": true,
                    "IsLocked": false,
                    "HideProgression": false,
                    "CategoryName": "UI_MENU_PAGE_PROFILE_CHALLENGES_CATEGORY_EXPLORATION",
                    "Icon": "challenge_category_discovery",
                    "LocationId": "LOCATION_PARENT_PARIS",
                    "ParentLocationId": "LOCATION_PARENT_PARIS",
                    "Type": "contract",
                    "DifficultyLevels": [],
                    "OrderIndex": 10000,
                    "XpModifier": {},
                    "RuntimeType": "Hit",
                    "Definition": {
                        "Scope": "session",
                        "States": {
                            "Start": {
                                "setpieces": {
                                    "Condition": {
                                        "$eq": [
                                            "$Value.name_metricvalue",
                                            "Paris_Cocktail_Recipe"
                                        ]
                                    },
                                    "Transition": "Success"
                                }
                            }
                        }
                    },
                    "Tags": ["story", "easy", "discovery"],
                    "InclusionData": {
                        "ContractIds": ["00000000-0000-0000-0000-000000000200"]
                    }
                },
                {
                    "Id": "e75e3c86-16d6-4c60-95b9-3ecd1ebdf0a3",
                    "Name": "UI_CHALLENGES_PEACOCK_EXP_SPEECH_IAGO_NAME",
                    "ImageName": "images/challenges/paris/peacock_c_exp_speech_iago.jpg",
                    "Description": "UI_CHALLENGES_PEACOCK_EXP_SPEECH_IAGO_DESC",
                    "Rewards": {
                        "MasteryXP": 1000
                    },
                    "Drops": [],
                    "IsPlayable": true,
                    "IsLocked": false,
                    "HideProgression": false,
                    "CategoryName": "UI_MENU_PAGE_PROFILE_CHALLENGES_CATEGORY_EXPLORATION",
                    "Icon": "challenge_category_discovery",
                    "LocationId": "LOCATION_PARENT_PARIS",
                    "ParentLocationId": "LOCATION_PARENT_PARIS",
                    "Type": "contract",
                    "DifficultyLevels": [],
                    "OrderIndex": 10000,
                    "XpModifier": {},
                    "RuntimeType": "Hit",
                    "Definition": {
                        "Scope": "session",
                        "States": {
                            "Start": {
                                "Level_Setup_Events": {
                                    "Condition": {
                                        "$eq": [
                                            "$Value.Event_metricvalue",
                                            "47_Witness_Dahilia_Speech"
                                        ]
                                    },
                                    "Transition": "Success"
                                }
                            }
                        }
                    },
                    "Tags": ["story", "easy", "discovery"],
                    "InclusionData": {
                        "ContractIds": ["00000000-0000-0000-0000-000000000200"]
                    }
                },
                {
                    "Id": "00000200-0000-0000-0000-000000000024",
                    "Name": "UI_CHALLENGES_PARIS_EXP_DESTROY_VASE_NAME",
                    "ImageName": "images/challenges/paris/paris_c_exp_destroy_vase.jpg",
                    "Description": "UI_CHALLENGES_PARIS_EXP_DESTROY_VASE_DESC",
                    "Rewards": {
                        "MasteryXP": 1000
                    },
                    "Drops": [],
                    "IsPlayable": true,
                    "IsLocked": false,
                    "HideProgression": false,
                    "CategoryName": "UI_MENU_PAGE_PROFILE_CHALLENGES_CATEGORY_EXPLORATION",
                    "Icon": "challenge_category_discovery",
                    "LocationId": "LOCATION_PARIS",
                    "ParentLocationId": "LOCATION_PARENT_PARIS",
                    "Type": "location",
                    "DifficultyLevels": [],
                    "OrderIndex": 10000,
                    "XpModifier": {},
                    "RuntimeType": "Hit",
                    "Definition": {
                        "Scope": "session",
                        "States": {
                            "Start": {
                                "Level_Setup_Events": {
                                    "Condition": {
                                        "$eq": [
                                            "$Value.Event_metricvalue",
                                            "C_MuseumVase_Destroy"
                                        ]
                                    },
                                    "Transition": "Success"
                                }
                            }
                        }
                    },
                    "Tags": ["story", "easy", "discovery"]
                },
                {
                    "Id": "00000200-0000-0000-0000-000000000026",
                    "Name": "UI_CHALLENGES_PARIS_EXP_FOUNTAIN_COIN_NAME",
                    "ImageName": "images/challenges/paris/paris_c_exp_fountain_coin.jpg",
                    "Description": "UI_CHALLENGES_PARIS_EXP_FOUNTAIN_COIN_DESC",
                    "Rewards": {
                        "MasteryXP": 1000
                    },
                    "Drops": [],
                    "IsPlayable": true,
                    "IsLocked": false,
                    "HideProgression": false,
                    "CategoryName": "UI_MENU_PAGE_PROFILE_CHALLENGES_CATEGORY_EXPLORATION",
                    "Icon": "challenge_category_discovery",
                    "LocationId": "LOCATION_PARIS",
                    "ParentLocationId": "LOCATION_PARENT_PARIS",
                    "Type": "location",
                    "DifficultyLevels": [],
                    "OrderIndex": 10000,
                    "XpModifier": {},
                    "RuntimeType": "Hit",
                    "Definition": {
                        "Context": {},
                        "Scope": "session",
                        "States": {
                            "Start": {
                                "Level_Setup_Events": {
                                    "Condition": {
                                        "$eq": [
                                            "$Value.Event_metricvalue",
                                            "make_a_wish"
                                        ]
                                    },
                                    "Transition": "Success"
                                }
                            }
                        }
                    },
                    "Tags": ["story", "easy", "discovery"]
                },
                {
                    "Id": "1904ed0f-db84-4953-bf19-b44f2ccacbd6",
                    "Name": "UI_CHALLENGES_PARIS_EXP_PIANO_PACIFY_NAME",
                    "ImageName": "images/challenges/paris/paris_c_exp_piano_pacify.jpg",
                    "Description": "UI_CHALLENGES_PARIS_EXP_PIANO_PACIFY_DESC",
                    "Rewards": {
                        "MasteryXP": 1000
                    },
                    "Drops": [],
                    "IsPlayable": true,
                    "IsLocked": false,
                    "HideProgression": false,
                    "CategoryName": "UI_MENU_PAGE_PROFILE_CHALLENGES_CATEGORY_EXPLORATION",
                    "Icon": "challenge_category_discovery",
                    "LocationId": "LOCATION_PARIS",
                    "ParentLocationId": "LOCATION_PARENT_PARIS",
                    "Type": "location",
                    "DifficultyLevels": [],
                    "OrderIndex": 10000,
                    "XpModifier": {},
                    "RuntimeType": "Hit",
                    "Definition": {
                        "Context": {},
                        "Scope": "session",
                        "States": {
                            "Start": {
                                "Pacify": {
                                    "Condition": {
                                        "$eq": [
                                            "$Value.SetPieceId",
                                            "db6a820c-22ea-496e-a0f2-6823b32a911d"
                                        ]
                                    },
                                    "Transition": "Success"
                                }
                            }
                        }
                    },
                    "Tags": ["story", "easy", "discovery"]
                },
                {
                    "Id": "21f6e92c-a2f3-44a5-8fba-a7c41c70d9f7",
                    "Name": "UI_CHALLENGES_PEACOCK_47_MASTER_OF_DISGUISE_NAME",
                    "ImageName": "images/challenges/profile_challenges/generic_location_47_chameleon.jpg",
                    "Description": "UI_CHALLENGES_PEACOCK_47_MASTER_OF_DISGUISE_DESC",
                    "Rewards": {
                        "MasteryXP": 4000
                    },
                    "Drops": [],
                    "IsPlayable": true,
                    "IsLocked": false,
                    "HideProgression": false,
                    "CategoryName": "UI_MENU_PAGE_PROFILE_CHALLENGES_CATEGORY_EXPLORATION",
                    "Icon": "challenge_category_discovery",
                    "LocationId": "LOCATION_PARIS",
                    "ParentLocationId": "LOCATION_PARENT_PARIS",
                    "Type": "location",
                    "DifficultyLevels": [],
                    "OrderIndex": 10000,
                    "XpModifier": {},
                    "RuntimeType": "Hit",
                    "Definition": {
                        "Constants": {
                            "EligibleDisguises": [
                                "d2c76544-3a12-43a8-abc3-c7ce51830c1e",
                                "992cc7b6-4ccf-4ae8-a467-e9b2aabaeeb5",
                                "2018db77-aa8a-4bf9-9afb-56bdaa161156",
                                "1fdc259e-b96a-47f2-bbd8-e86e78d6df70",
                                "b5664bed-462a-417c-bc07-6d9d3f666e2d",
                                "69aac6db-461e-43af-89bc-2c27e50d430f",
                                "96e32a7a-129a-4dd6-9b5b-3000a58f2a0f",
                                "642c20f9-bf41-41b4-b0bb-2491b5be938a",
                                "a8ecd823-6e08-4cfe-a04d-816d387fcf0c",
                                "26ae3261-2a1d-49b2-8cab-d626d0887836"
                            ]
                        },
                        "Context": {
                            "DisguiseEquipped": []
                        },
                        "ContextListeners": {
                            "DisguiseEquipped": {
                                "count": "($.DisguiseEquipped).Count",
                                "total": "($.EligibleDisguises).Count",
                                "type": "challengecounter"
                            }
                        },
                        "Scope": "hit",
                        "States": {
                            "Start": {
                                "Disguise": [
                                    {
                                        "Condition": {
                                            "$any": {
                                                "?": {
                                                    "$eq": ["$.#", "$Value"]
                                                },
                                                "in": "$.EligibleDisguises"
                                            }
                                        },
                                        "Actions": {
                                            "$pushunique": [
                                                "DisguiseEquipped",
                                                "$Value"
                                            ]
                                        }
                                    },
                                    {
                                        "Condition": {
                                            "$all": {
                                                "?": {
                                                    "$any": {
                                                        "?": {
                                                            "$eq": [
                                                                "$.#",
                                                                "$.##"
                                                            ]
                                                        },
                                                        "in": "$.DisguiseEquipped"
                                                    }
                                                },
                                                "in": "$.EligibleDisguises"
                                            }
                                        },
                                        "Transition": "Success"
                                    }
                                ]
                            }
                        }
                    },
                    "Tags": ["story", "hard", "discovery"]
                },
                {
                    "Id": "839276f7-46bb-446a-87cf-6234f9a00b26",
                    "Name": "UI_CHALLENGES_PEACOCK_AREA_DISCOVERED_NAME",
                    "ImageName": "images/challenges/paris/area_discovered_peacock.jpg",
                    "Description": "UI_CHALLENGES_PEACOCK_AREA_DISCOVERED_DESC",
                    "Rewards": {
                        "MasteryXP": 1000
                    },
                    "Drops": [],
                    "IsPlayable": true,
                    "IsLocked": false,
                    "HideProgression": false,
                    "CategoryName": "UI_MENU_PAGE_PROFILE_CHALLENGES_CATEGORY_EXPLORATION",
                    "Icon": "challenge_category_discovery",
                    "LocationId": "LOCATION_PARIS",
                    "ParentLocationId": "LOCATION_PARENT_PARIS",
                    "Type": "location",
                    "DifficultyLevels": [],
                    "OrderIndex": 10000,
                    "XpModifier": {},
                    "RuntimeType": "Hit",
                    "Definition": {
                        "Constants": {
                            "Goal": 39
                        },
                        "Context": {
                            "AreaIDs": []
                        },
                        "ContextListeners": {
                            "AreaIDs": {
                                "type": "challengecounter",
                                "count": "($.AreaIDs).Count",
                                "total": "$.Goal",
                                "text": "UI_CHALLENGES_PEACOCK_AREA_DISCOVERED_NAME"
                            }
                        },
                        "Scope": "profile",
                        "States": {
                            "Start": {
                                "AreaDiscovered": [
                                    {
                                        "Actions": {
                                            "$pushunique": [
                                                "AreaIDs",
                                                "$Value.RepositoryId"
                                            ]
                                        }
                                    },
                                    {
                                        "Condition": {
                                            "$eq": [
                                                "($.AreaIDs).Count",
                                                "$.Goal"
                                            ]
                                        },
                                        "Transition": "Success"
                                    }
                                ]
                            }
                        }
                    },
                    "Tags": ["story", "easy", "discovery"]
                },
                {
                    "Id": "b984600a-a943-4b2c-aa9c-36098b6dfa39",
                    "Name": "UI_CHALLENGES_PEACOCK_EXIT_GATE_SPEEDBOAT_NAME",
                    "ImageName": "images/challenges/paris/paris_c_exit_gate_speedboat.jpg",
                    "Description": "UI_CHALLENGES_PEACOCK_EXIT_GATE_SPEEDBOAT_DESC",
                    "Rewards": {
                        "MasteryXP": 1000
                    },
                    "Drops": [],
                    "IsPlayable": true,
                    "IsLocked": false,
                    "HideProgression": false,
                    "CategoryName": "UI_MENU_PAGE_PROFILE_CHALLENGES_CATEGORY_EXPLORATION",
                    "Icon": "challenge_category_discovery",
                    "LocationId": "LOCATION_PARIS",
                    "ParentLocationId": "LOCATION_PARENT_PARIS",
                    "Type": "location",
                    "DifficultyLevels": [],
                    "OrderIndex": 10000,
                    "XpModifier": {},
                    "RuntimeType": "Hit",
                    "Definition": {
                        "Scope": "session",
                        "States": {
                            "Start": {
                                "exit_gate": {
                                    "Condition": {
                                        "$eq": [
                                            "$Value.RepositoryId",
                                            "6c287a1b-445d-47eb-aec3-14f961d8b939"
                                        ]
                                    },
                                    "Transition": "Success"
                                }
                            }
                        }
                    },
                    "Tags": ["story", "easy", "discovery"]
                }
            ]
        },
        {
            "Name": "UI_MENU_PAGE_PROFILE_CHALLENGES_CATEGORY_COMMUNITY",
            "Image": "images/challenges/categories/feats/tile.jpg",
            "Icon": "challenge_category_feats",
            "CategoryId": "feats",
            "Description": "UI_MENU_PAGE_CHALLENGE_CATEGORY_DESCRIPTION_COMMUNITY",
            "Challenges": [
                {
                    "Id": "0ae2ffdd-8294-4005-bcb1-80a27cad25cc",
                    "Name": "CHALLENGEPACK_NOEL_COMPLETEDMISSION_NAME",
                    "ImageName": "images/challenges/paris/noel_missioncompleted.jpg",
                    "Description": "CHALLENGEPACK_NOEL_COMPLETEDMISSION_DESC",
                    "Rewards": {
                        "MasteryXP": 1000
                    },
<<<<<<< HEAD
                    "Drops": [
                        {
                            "Properties": {
                                "Name": "31ac5259-ff59-46e0-ab0f-8ddeaf296a36_char_legacy_hero_santaclaussuit_m_hpa2809_name_",
                                "Description": "31ac5259-ff59-46e0-ab0f-8ddeaf296a36_char_legacy_hero_santaclaussuit_m_hpa2809_description_",
                                "Quality": 4,
                                "Rarity": "common",
                                "LoadoutSlot": "disguise",
                                "IsConsumable": false,
                                "RepositoryId": "31ac5259-ff59-46e0-ab0f-8ddeaf296a36",
                                "OrderIndex": 995
                            },
                            "Rarity": "common",
                            "DisplayNameLocKey": "UI_TOKEN_OUTFIT_HERO_SANTACLAUS_SUIT_NAME",
                            "Id": "TOKEN_OUTFIT_HERO_SANTACLAUS_SUIT",
                            "Type": "disguise",
                            "Subtype": "themed",
                            "GameAsset": null,
                            "ImageId": "",
                            "RMTPrice": -1,
                            "GamePrice": -1,
                            "IsPurchasable": false,
                            "IsPublished": true,
                            "IsDroppable": false,
                            "Capabilities": [],
                            "Qualities": {},
                            "Guid": "82d3e329-34bf-4e2d-93b1-25f345eff7c4"
                        }
                    ],
=======
                    "Drops": ["TOKEN_OUTFIT_HERO_SANTACLAUS_SUIT"],
>>>>>>> ba3e8e1f
                    "IsPlayable": true,
                    "IsLocked": false,
                    "HideProgression": false,
                    "CategoryName": "UI_MENU_PAGE_PROFILE_CHALLENGES_CATEGORY_COMMUNITY",
                    "Icon": "challenge_category_feats",
                    "LocationId": "LOCATION_PARENT_PARIS",
                    "ParentLocationId": "LOCATION_PARENT_PARIS",
                    "Type": "contract",
                    "DifficultyLevels": [],
                    "OrderIndex": 10000,
                    "XpModifier": {},
                    "RuntimeType": "Hit",
                    "Definition": {
                        "Scope": "session",
                        "States": {
                            "Start": {
                                "ContractEnd": {
                                    "Transition": "Success"
                                }
                            }
                        }
                    },
                    "Tags": ["feats", "story", "live", "easy"],
                    "InclusionData": {
                        "ContractIds": ["4e45e91a-94ca-4d89-89fc-1b250e608e73"]
                    }
                },
                {
                    "Id": "55d55085-b101-4d85-90ee-b7f04a9fe14d",
                    "Name": "UI_CHALLENGES_NOEL_PACIFY_BRICK_NAME",
                    "ImageName": "images/challenges/paris/noel_pacify_brick.jpg",
                    "Description": "UI_CHALLENGES_NOEL_PACIFY_BRICK_DESC",
                    "Rewards": {
                        "MasteryXP": 2000
                    },
                    "Drops": [],
                    "IsPlayable": true,
                    "IsLocked": false,
                    "HideProgression": false,
                    "CategoryName": "UI_MENU_PAGE_PROFILE_CHALLENGES_CATEGORY_COMMUNITY",
                    "Icon": "challenge_category_feats",
                    "LocationId": "LOCATION_PARENT_PARIS",
                    "ParentLocationId": "LOCATION_PARENT_PARIS",
                    "Type": "contract",
                    "DifficultyLevels": [],
                    "OrderIndex": 10000,
                    "XpModifier": {},
                    "RuntimeType": "Hit",
                    "Definition": {
                        "Scope": "session",
                        "Constants": {
                            "Goal": 3
                        },
                        "Context": {
                            "Count": 0
                        },
                        "ContextListeners": {
                            "Count": {
                                "type": "challengecounter",
                                "count": "$.Count",
                                "total": "$.Goal",
                                "text": "UI_CHALLENGES_NOEL_PACIFY_BRICK_NAME"
                            }
                        },
                        "States": {
                            "Start": {
                                "Pacify": [
                                    {
                                        "Actions": {
                                            "$inc": "Count"
                                        },
                                        "Condition": {
                                            "$and": [
                                                {
                                                    "$eq": [
                                                        "$Value.RepositoryId",
                                                        "a713a8a2-e203-4032-9c4a-1f8eab4c3efa"
                                                    ]
                                                },
                                                {
                                                    "$eq": [
                                                        "$Value.KillItemRepositoryId",
                                                        "5cc4d1ea-b4fa-4667-ba3a-b6e859f03059"
                                                    ]
                                                }
                                            ]
                                        }
                                    },
                                    {
                                        "Condition": {
                                            "$eq": ["$.Count", "$.Goal"]
                                        },
                                        "Transition": "Success"
                                    }
                                ]
                            }
                        }
                    },
                    "Tags": ["story", "medium", "feats", "live"],
                    "InclusionData": {
                        "ContractIds": ["4e45e91a-94ca-4d89-89fc-1b250e608e73"]
                    }
                },
                {
                    "Id": "5e0d4f1e-4e45-43e4-8fe3-6e38067afe93",
                    "Name": "UI_CHALLENGES_NOEL_5PRESENTS_NAME",
                    "ImageName": "images/challenges/paris/noel_5Presents.jpg",
                    "Description": "UI_CHALLENGES_NOEL_5PRESENTS_DESC",
                    "Rewards": {
                        "MasteryXP": 1000
                    },
                    "Drops": ["PROP_DEVICE_LIL_FLASHY_REMOTE_FLASH"],
                    "IsPlayable": true,
                    "IsLocked": false,
                    "HideProgression": false,
                    "CategoryName": "UI_MENU_PAGE_PROFILE_CHALLENGES_CATEGORY_COMMUNITY",
                    "Icon": "challenge_category_feats",
                    "LocationId": "LOCATION_PARENT_PARIS",
                    "ParentLocationId": "LOCATION_PARENT_PARIS",
                    "Type": "contract",
                    "DifficultyLevels": [],
                    "OrderIndex": 10000,
                    "XpModifier": {},
                    "RuntimeType": "Hit",
                    "Definition": {
                        "Constants": {
                            "Goal": 5
                        },
                        "ContextListeners": {
                            "Count": {
                                "type": "challengecounter",
                                "count": "$.Count",
                                "total": "$.Goal"
                            }
                        },
                        "Context": {
                            "Count": 0
                        },
                        "Scope": "session",
                        "States": {
                            "Start": {
                                "PresentOpened": [
                                    {
                                        "Actions": {
                                            "$inc": "Count"
                                        }
                                    },
                                    {
                                        "Condition": {
                                            "$eq": ["$.Count", "$.Goal"]
                                        },
                                        "Transition": "Success"
                                    }
                                ]
                            }
                        }
                    },
                    "Tags": ["easy", "feats"],
                    "InclusionData": {
                        "ContractIds": ["4e45e91a-94ca-4d89-89fc-1b250e608e73"]
                    }
                },
                {
                    "Id": "dd37d9a2-87fc-416b-aa60-4b09cc4e4044",
                    "Name": "UI_CHALLENGES_NOEL_FIND_ITEMS_NAME",
                    "ImageName": "images/challenges/paris/noel_find_items.jpg",
                    "Description": "UI_CHALLENGES_NOEL_FIND_ITEMS_DESC",
                    "Rewards": {
                        "MasteryXP": 2000
                    },
                    "Drops": [],
                    "IsPlayable": true,
                    "IsLocked": false,
                    "HideProgression": false,
                    "CategoryName": "UI_MENU_PAGE_PROFILE_CHALLENGES_CATEGORY_COMMUNITY",
                    "Icon": "challenge_category_feats",
                    "LocationId": "LOCATION_PARENT_PARIS",
                    "ParentLocationId": "LOCATION_PARENT_PARIS",
                    "Type": "contract",
                    "DifficultyLevels": [],
                    "OrderIndex": 10000,
                    "XpModifier": {},
                    "RuntimeType": "Hit",
                    "Definition": {
                        "Scope": "session",
                        "Constants": {
                            "TargetItems": [
                                "22183fd3-d837-47c6-9c44-05637300af93",
                                "e755471f-e6fd-438f-b343-7c98fbb50107",
                                "b86b9ece-c929-44f6-8903-8f2c817e2a19",
                                "ce8e7099-e60d-47e8-bfd6-4918777f2c8b",
                                "58dceb1c-d7db-41dc-9750-55e3ab87fdf0",
                                "e55eb9a4-e79c-43c7-970b-79e94e7683b7",
                                "e83c4ea3-e964-43b0-9804-55cfbb32c83a",
                                "e312a416-5b56-4cb5-8994-1d4bc82fbb84",
                                "049ee3c9-b504-4e2d-9e7e-674e57d8e4ec",
                                "c86ce2f4-7bd1-4949-acc4-54e5428d9396",
                                "31f36818-623f-4c92-892f-d7b19bb325e1",
                                "94f52181-b9ec-4363-baef-d53b4e424b74"
                            ]
                        },
                        "Context": {
                            "ItemArray": []
                        },
                        "ContextListeners": {
                            "ItemArray": {
                                "type": "challengecounter",
                                "count": "($.ItemArray).Count",
                                "total": "($.TargetItems).Count"
                            }
                        },
                        "States": {
                            "Start": {
                                "BurglarsStoleItemEvent": {
                                    "Transition": "Failure"
                                },
                                "ItemPickedUp": [
                                    {
                                        "Condition": {
                                            "$any": {
                                                "?": {
                                                    "$eq": [
                                                        "$.#",
                                                        "$Value.RepositoryId"
                                                    ]
                                                },
                                                "in": "$.TargetItems"
                                            }
                                        },
                                        "Actions": {
                                            "$pushunique": [
                                                "ItemArray",
                                                "$Value.RepositoryId"
                                            ]
                                        }
                                    },
                                    {
                                        "Condition": {
                                            "$eq": [
                                                "($.TargetItems).Count",
                                                "($.ItemArray).Count"
                                            ]
                                        },
                                        "Transition": "Success"
                                    }
                                ],
                                "ItemDropped": {
                                    "Actions": {
                                        "$remove": [
                                            "ItemArray",
                                            "$Value.RepositoryId"
                                        ]
                                    }
                                },
                                "ItemRemovedFromInventory": {
                                    "Actions": {
                                        "$remove": [
                                            "ItemArray",
                                            "$Value.RepositoryId"
                                        ]
                                    }
                                },
                                "Kill": {
                                    "Condition": {
                                        "$or": [
                                            {
                                                "$eq": [
                                                    "$Value.RepositoryId",
                                                    "21017f2e-3090-4b41-91b9-1ec4ddd358f9"
                                                ]
                                            },
                                            {
                                                "$eq": [
                                                    "$Value.RepositoryId",
                                                    "a713a8a2-e203-4032-9c4a-1f8eab4c3efa"
                                                ]
                                            }
                                        ]
                                    },
                                    "Transition": "Failure"
                                }
                            }
                        }
                    },
                    "Tags": ["story", "medium", "feats", "live"],
                    "InclusionData": {
                        "ContractIds": ["4e45e91a-94ca-4d89-89fc-1b250e608e73"]
                    }
                },
                {
                    "Id": "f5b45105-2cf7-4ae5-88f3-d90eb3a051ad",
                    "Name": "UI_CHALLENGES_NOEL_MASTER_SANTA_NAME",
                    "ImageName": "images/challenges/paris/noel_master_santa.jpg",
                    "Description": "UI_CHALLENGES_NOEL_MASTER_SANTA_DESC",
                    "Rewards": {
                        "MasteryXP": 8000
                    },
                    "Drops": [],
                    "IsPlayable": true,
                    "IsLocked": false,
                    "HideProgression": false,
                    "CategoryName": "UI_MENU_PAGE_PROFILE_CHALLENGES_CATEGORY_COMMUNITY",
                    "Icon": "challenge_category_feats",
                    "LocationId": "LOCATION_PARENT_PARIS",
                    "ParentLocationId": "LOCATION_PARENT_PARIS",
                    "Type": "contract",
                    "DifficultyLevels": [],
                    "OrderIndex": 10000,
                    "XpModifier": {},
                    "RuntimeType": "Hit",
                    "Definition": {
                        "Constants": {
                            "RequiredChallenges": [
                                "0ae2ffdd-8294-4005-bcb1-80a27cad25cc",
                                "98d0787b-cc0b-48e4-b667-5473a0a4c558",
                                "dd37d9a2-87fc-416b-aa60-4b09cc4e4044",
                                "55d55085-b101-4d85-90ee-b7f04a9fe14d",
                                "a7fa41b0-a161-4f49-beda-1f0e7a45b7cc"
                            ]
                        },
                        "Context": {
                            "CompletedChallenges": []
                        },
                        "ContextListeners": {
                            "CompletedChallenges": {
                                "comparand": "$.RequiredChallenges",
                                "type": "challengetree"
                            }
                        },
                        "Scope": "hit",
                        "States": {
                            "Start": {
                                "ChallengeCompleted": [
                                    {
                                        "$pushunique": [
                                            "CompletedChallenges",
                                            "$Value.ChallengeId"
                                        ]
                                    },
                                    {
                                        "Condition": {
                                            "$all": {
                                                "?": {
                                                    "$any": {
                                                        "?": {
                                                            "$eq": [
                                                                "$.#",
                                                                "$.##"
                                                            ]
                                                        },
                                                        "in": "$.CompletedChallenges"
                                                    }
                                                },
                                                "in": "$.RequiredChallenges"
                                            }
                                        },
                                        "Transition": "Success"
                                    }
                                ]
                            }
                        }
                    },
                    "Tags": ["story", "very-hard", "feats", "live"],
                    "InclusionData": {
                        "ContractIds": ["4e45e91a-94ca-4d89-89fc-1b250e608e73"]
                    }
                },
                {
                    "Id": "00000200-0000-0000-0000-000000000023",
                    "Name": "UI_CHALLENGES_PEACOCK_EXP_KILL_SATO_NAME",
                    "ImageName": "images/challenges/paris/peacock_c_exp_kill_sato.jpg",
                    "Description": "UI_CHALLENGES_PEACOCK_EXP_KILL_SATO_DESC",
                    "Rewards": {
                        "MasteryXP": 1000
                    },
                    "Drops": [],
                    "IsPlayable": true,
                    "IsLocked": false,
                    "HideProgression": false,
                    "CategoryName": "UI_MENU_PAGE_PROFILE_CHALLENGES_CATEGORY_COMMUNITY",
                    "Icon": "challenge_category_feats",
                    "LocationId": "LOCATION_PARENT_PARIS",
                    "ParentLocationId": "LOCATION_PARENT_PARIS",
                    "Type": "contract",
                    "DifficultyLevels": [],
                    "OrderIndex": 10000,
                    "XpModifier": {},
                    "RuntimeType": "Hit",
                    "Definition": {
                        "Scope": "session",
                        "States": {
                            "Start": {
                                "Kill": {
                                    "Condition": {
                                        "$eq": [
                                            "$Value.RepositoryId",
                                            "64c391f7-4765-48b6-96bc-df8aa5a4186b"
                                        ]
                                    },
                                    "Transition": "CheckSuccess"
                                }
                            },
                            "CheckSuccess": {
                                "Spotted": {
                                    "Transition": "Failure"
                                },
                                "Witnesses": {
                                    "Transition": "Failure"
                                },
                                "BodyFound": {
                                    "Transition": "Failure"
                                },
                                "BodyHidden": {
                                    "Condition": {
                                        "$eq": [
                                            "$Value.RepositoryId",
                                            "64c391f7-4765-48b6-96bc-df8aa5a4186b"
                                        ]
                                    },
                                    "Transition": "Success"
                                },
                                "DumpInOcean": {
                                    "Condition": {
                                        "$eq": [
                                            "$Value.RepositoryId",
                                            "64c391f7-4765-48b6-96bc-df8aa5a4186b"
                                        ]
                                    },
                                    "Transition": "Success"
                                }
                            }
                        }
                    },
                    "Tags": ["story", "easy", "feats"],
                    "InclusionData": {
                        "ContractIds": ["00000000-0000-0000-0000-000000000200"]
                    }
                },
                {
                    "Id": "00000200-0000-0000-0001-000000000016",
                    "Name": "UI_CHALLENGES_PEACOCK_EXP_KILL_PERSONALGAURD_NAME",
                    "ImageName": "images/challenges/paris/peacock_c_exp_kill_personalguard.jpg",
                    "Description": "UI_CHALLENGES_PEACOCK_EXP_KILL_PERSONALGAURD_DESC",
                    "Rewards": {
                        "MasteryXP": 1000
                    },
                    "Drops": [],
                    "IsPlayable": true,
                    "IsLocked": false,
                    "HideProgression": false,
                    "CategoryName": "UI_MENU_PAGE_PROFILE_CHALLENGES_CATEGORY_COMMUNITY",
                    "Icon": "challenge_category_feats",
                    "LocationId": "LOCATION_PARENT_PARIS",
                    "ParentLocationId": "LOCATION_PARENT_PARIS",
                    "Type": "contract",
                    "DifficultyLevels": [],
                    "OrderIndex": 10000,
                    "XpModifier": {},
                    "RuntimeType": "Hit",
                    "Definition": {
                        "Scope": "session",
                        "States": {
                            "PostKillState": {
                                "$timer": {
                                    "Condition": {
                                        "$after": 5
                                    },
                                    "Transition": "Success"
                                },
                                "BodyFound": {
                                    "Transition": "Failure"
                                },
                                "Spotted": {
                                    "Transition": "Failure"
                                },
                                "Witnesses": {
                                    "Transition": "Failure"
                                }
                            },
                            "Start": {
                                "Kill": {
                                    "Condition": {
                                        "$eq": [
                                            "$Value.RepositoryId",
                                            "4af68a2b-239b-4e01-960d-d9049aca731a"
                                        ]
                                    },
                                    "Transition": "PostKillState"
                                }
                            }
                        }
                    },
                    "Tags": ["story", "easy", "feats"],
                    "InclusionData": {
                        "ContractIds": ["00000000-0000-0000-0000-000000000200"]
                    }
                },
                {
                    "Id": "1ac49e68-2292-4cd6-b75c-f18cd61a2425",
                    "Name": "UI_CHALLENGES_PARIS_STORY_CHALLENGE_HELMUT_DHALIA_NAME",
                    "ImageName": "images/challenges/paris/story_Helmut_peacock.jpg",
                    "Description": "UI_CHALLENGES_PARIS_STORY_CHALLENGE_HELMUT_DHALIA_DESC",
                    "Rewards": {
                        "MasteryXP": 2000
                    },
                    "Drops": [],
                    "IsPlayable": true,
                    "IsLocked": false,
                    "HideProgression": false,
                    "CategoryName": "UI_MENU_PAGE_PROFILE_CHALLENGES_CATEGORY_COMMUNITY",
                    "Icon": "challenge_category_feats",
                    "LocationId": "LOCATION_PARENT_PARIS",
                    "ParentLocationId": "LOCATION_PARENT_PARIS",
                    "Type": "contract",
                    "DifficultyLevels": [],
                    "OrderIndex": 10000,
                    "XpModifier": {},
                    "RuntimeType": "Hit",
                    "Definition": {
                        "Scope": "session",
                        "States": {
                            "Start": {
                                "Level_Setup_Events": {
                                    "Condition": {
                                        "$eq": [
                                            "$Value.Event_metricvalue",
                                            "Story_HelmutDahlia"
                                        ]
                                    },
                                    "Transition": "Success"
                                }
                            }
                        }
                    },
                    "Tags": ["story", "feats", "medium"],
                    "InclusionData": {
                        "ContractIds": ["00000000-0000-0000-0000-000000000200"]
                    }
                },
                {
                    "Id": "7bd29f63-961f-44e6-a242-501327d8ee0d",
                    "Name": "UI_CHALLENGES_PEACOCK_DRINK_MS_RETROFIT_NAME",
                    "ImageName": "images/opportunities/paris/a_drink_to_die_for.jpg",
                    "Description": "UI_CHALLENGES_PEACOCK_DRINK_MS_RETROFIT_DESC",
                    "Rewards": {
                        "MasteryXP": 1000
                    },
                    "Drops": [],
                    "IsPlayable": true,
                    "IsLocked": false,
                    "HideProgression": false,
                    "CategoryName": "UI_MENU_PAGE_PROFILE_CHALLENGES_CATEGORY_COMMUNITY",
                    "Icon": "challenge_category_feats",
                    "LocationId": "LOCATION_PARENT_PARIS",
                    "ParentLocationId": "LOCATION_PARENT_PARIS",
                    "Type": "contract",
                    "DifficultyLevels": [],
                    "OrderIndex": 10000,
                    "XpModifier": {},
                    "RuntimeType": "Hit",
                    "Definition": {
                        "Constants": {
                            "Target": "728ff71e-395d-4a00-8065-305a43a92105"
                        },
                        "Scope": "session",
                        "States": {
                            "Start": {
                                "OpportunityEvents": {
                                    "Condition": {
                                        "$and": [
                                            {
                                                "$eq": [
                                                    "$Value.RepositoryId",
                                                    "$.Target"
                                                ]
                                            },
                                            {
                                                "$eq": [
                                                    "$Value.Event",
                                                    "Completed"
                                                ]
                                            }
                                        ]
                                    },
                                    "Transition": "Success"
                                }
                            }
                        }
                    },
                    "Tags": ["story", "easy", "feats"],
                    "InclusionData": {
                        "ContractIds": ["00000000-0000-0000-0000-000000000200"]
                    }
                },
                {
                    "Id": "84b1cb05-e4fc-49ce-ad12-a9abdf6f8d8c",
                    "Name": "UI_CHALLENGES_PEACOCK_OPP_BECOME_SHEIK_NAME",
                    "ImageName": "images/challenges/paris/peacock_c_47_opp_become_sheik.jpg",
                    "Description": "UI_CHALLENGES_PEACOCK_OPP_BECOME_SHEIK_DESC",
                    "Rewards": {
                        "MasteryXP": 1000
                    },
                    "Drops": [],
                    "IsPlayable": true,
                    "IsLocked": false,
                    "HideProgression": false,
                    "CategoryName": "UI_MENU_PAGE_PROFILE_CHALLENGES_CATEGORY_COMMUNITY",
                    "Icon": "challenge_category_feats",
                    "LocationId": "LOCATION_PARENT_PARIS",
                    "ParentLocationId": "LOCATION_PARENT_PARIS",
                    "Type": "contract",
                    "DifficultyLevels": [],
                    "OrderIndex": 10000,
                    "XpModifier": {},
                    "RuntimeType": "Hit",
                    "Definition": {
                        "Context": {},
                        "Scope": "session",
                        "States": {
                            "Start": {
                                "Disguise": {
                                    "Condition": {
                                        "$eq": [
                                            "$Value",
                                            "a8ecd823-6e08-4cfe-a04d-816d387fcf0c"
                                        ]
                                    },
                                    "Transition": "Success"
                                }
                            }
                        }
                    },
                    "Tags": ["story", "easy", "feats"],
                    "InclusionData": {
                        "ContractIds": ["00000000-0000-0000-0000-000000000200"]
                    }
                },
                {
                    "Id": "8badb123-5f2d-4fdf-84eb-f352786bfeae",
                    "Name": "UI_CHALLENGES_PARIS_STORY_CHALLENGE_CHANDELIER_NAME",
                    "ImageName": "images/challenges/paris/story_chandelier_peacock.jpg",
                    "Description": "UI_CHALLENGES_PARIS_STORY_CHALLENGE_CHANDELIER_DESC",
                    "Rewards": {
                        "MasteryXP": 2000
                    },
                    "Drops": [],
                    "IsPlayable": true,
                    "IsLocked": false,
                    "HideProgression": false,
                    "CategoryName": "UI_MENU_PAGE_PROFILE_CHALLENGES_CATEGORY_COMMUNITY",
                    "Icon": "challenge_category_feats",
                    "LocationId": "LOCATION_PARENT_PARIS",
                    "ParentLocationId": "LOCATION_PARENT_PARIS",
                    "Type": "contract",
                    "DifficultyLevels": [],
                    "OrderIndex": 10000,
                    "XpModifier": {},
                    "RuntimeType": "Hit",
                    "Definition": {
                        "Scope": "session",
                        "States": {
                            "Start": {
                                "Level_Setup_Events": {
                                    "Condition": {
                                        "$eq": [
                                            "$Value.Event_metricvalue",
                                            "Story_Chandelier"
                                        ]
                                    },
                                    "Transition": "Success"
                                }
                            }
                        }
                    },
                    "Tags": ["story", "feats", "medium"],
                    "InclusionData": {
                        "ContractIds": ["00000000-0000-0000-0000-000000000200"]
                    }
                },
                {
                    "Id": "b58fb5e1-b16b-4c5e-a7df-04ad45979b80",
                    "Name": "UI_CHALLENGES_PEACOCK_EXP_HACK_IAGO_NAME",
                    "ImageName": "images/challenges/paris/peacock_c_exp_hack_iago.jpg",
                    "Description": "UI_CHALLENGES_PEACOCK_EXP_HACK_IAGO_DESC",
                    "Rewards": {
                        "MasteryXP": 2000
                    },
                    "Drops": [],
                    "IsPlayable": true,
                    "IsLocked": false,
                    "HideProgression": false,
                    "CategoryName": "UI_MENU_PAGE_PROFILE_CHALLENGES_CATEGORY_COMMUNITY",
                    "Icon": "challenge_category_feats",
                    "LocationId": "LOCATION_PARENT_PARIS",
                    "ParentLocationId": "LOCATION_PARENT_PARIS",
                    "Type": "contract",
                    "DifficultyLevels": [],
                    "OrderIndex": 10000,
                    "XpModifier": {},
                    "RuntimeType": "Hit",
                    "Definition": {
                        "Scope": "session",
                        "States": {
                            "Start": {
                                "setpieces": {
                                    "Condition": {
                                        "$and": [
                                            {
                                                "$eq": [
                                                    "$Value.RepositoryId",
                                                    "e42cd800-eabe-45c9-b81e-acf1844a63af"
                                                ]
                                            },
                                            {
                                                "$eq": [
                                                    "$Value.setpieceType_metricvalue",
                                                    "DistractionTriggered"
                                                ]
                                            }
                                        ]
                                    },
                                    "Transition": "Success"
                                }
                            }
                        }
                    },
                    "Tags": ["story", "medium", "feats"],
                    "InclusionData": {
                        "ContractIds": ["00000000-0000-0000-0000-000000000200"]
                    }
                },
                {
                    "Id": "f197af1f-c2ec-4890-86ff-21c16b418f77",
                    "Name": "UI_CHALLENGES_PARIS_STORY_CHALLENGE_PAGODA_MEETING_NAME",
                    "ImageName": "images/challenges/paris/story_pagoda_peacock.jpg",
                    "Description": "UI_CHALLENGES_PARIS_STORY_CHALLENGE_PAGODA_MEETING_DESC",
                    "Rewards": {
                        "MasteryXP": 2000
                    },
                    "Drops": [],
                    "IsPlayable": true,
                    "IsLocked": false,
                    "HideProgression": false,
                    "CategoryName": "UI_MENU_PAGE_PROFILE_CHALLENGES_CATEGORY_COMMUNITY",
                    "Icon": "challenge_category_feats",
                    "LocationId": "LOCATION_PARENT_PARIS",
                    "ParentLocationId": "LOCATION_PARENT_PARIS",
                    "Type": "contract",
                    "DifficultyLevels": [],
                    "OrderIndex": 10000,
                    "XpModifier": {},
                    "RuntimeType": "Hit",
                    "Definition": {
                        "Scope": "session",
                        "States": {
                            "Start": {
                                "Level_Setup_Events": {
                                    "Condition": {
                                        "$eq": [
                                            "$Value.Event_metricvalue",
                                            "Story_PagodaMeeting"
                                        ]
                                    },
                                    "Transition": "Success"
                                }
                            }
                        }
                    },
                    "Tags": ["story", "feats", "medium"],
                    "InclusionData": {
                        "ContractIds": ["00000000-0000-0000-0000-000000000200"]
                    }
                },
                {
                    "Id": "f86543b7-8882-4f31-81a5-696556e4b695",
                    "Name": "UI_CHALLENGES_PEACOCK_ITEM_FIND_FIREWORKREMOTE_NAME",
                    "ImageName": "images/challenges/paris/peacock_c_47_item_find_fireworkremote.jpg",
                    "Description": "UI_CHALLENGES_PEACOCK_ITEM_FIND_FIREWORKREMOTE_DESC",
                    "Rewards": {
                        "MasteryXP": 1000
                    },
                    "Drops": [],
                    "IsPlayable": true,
                    "IsLocked": false,
                    "HideProgression": false,
                    "CategoryName": "UI_MENU_PAGE_PROFILE_CHALLENGES_CATEGORY_COMMUNITY",
                    "Icon": "challenge_category_feats",
                    "LocationId": "LOCATION_PARENT_PARIS",
                    "ParentLocationId": "LOCATION_PARENT_PARIS",
                    "Type": "contract",
                    "DifficultyLevels": [],
                    "OrderIndex": 10000,
                    "XpModifier": {},
                    "RuntimeType": "Hit",
                    "Definition": {
                        "Context": {},
                        "Scope": "session",
                        "States": {
                            "Start": {
                                "ItemPickedUp": {
                                    "Condition": {
                                        "$eq": [
                                            "$Value.RepositoryId",
                                            "e83c4ea3-e964-43b0-9804-55cfbb32c83a"
                                        ]
                                    },
                                    "Transition": "Success"
                                }
                            }
                        }
                    },
                    "Tags": ["story", "easy", "feats"],
                    "InclusionData": {
                        "ContractIds": ["00000000-0000-0000-0000-000000000200"]
                    }
                },
                {
                    "Id": "f93b79b3-5960-4136-9450-b72ed9a440d3",
                    "Name": "UI_CHALLENGES_PEACOCK_SCOPE_MS_RETROFIT_NAME",
                    "ImageName": "images/opportunities/paris/a_rare_scoop.jpg",
                    "Description": "UI_CHALLENGES_PEACOCK_SCOPE_MS_RETROFIT_DESC",
                    "Rewards": {
                        "MasteryXP": 1000
                    },
                    "Drops": [],
                    "IsPlayable": true,
                    "IsLocked": false,
                    "HideProgression": false,
                    "CategoryName": "UI_MENU_PAGE_PROFILE_CHALLENGES_CATEGORY_COMMUNITY",
                    "Icon": "challenge_category_feats",
                    "LocationId": "LOCATION_PARENT_PARIS",
                    "ParentLocationId": "LOCATION_PARENT_PARIS",
                    "Type": "contract",
                    "DifficultyLevels": [],
                    "OrderIndex": 10000,
                    "XpModifier": {},
                    "RuntimeType": "Hit",
                    "Definition": {
                        "Constants": {
                            "Target": "2e79a8f1-4498-41c8-9784-d48173d61b0a"
                        },
                        "Scope": "session",
                        "States": {
                            "Start": {
                                "OpportunityEvents": {
                                    "Condition": {
                                        "$and": [
                                            {
                                                "$eq": [
                                                    "$Value.RepositoryId",
                                                    "$.Target"
                                                ]
                                            },
                                            {
                                                "$eq": [
                                                    "$Value.Event",
                                                    "Completed"
                                                ]
                                            }
                                        ]
                                    },
                                    "Transition": "Success"
                                }
                            }
                        }
                    },
                    "Tags": ["story", "easy", "feats"],
                    "InclusionData": {
                        "ContractIds": ["00000000-0000-0000-0000-000000000200"]
                    }
                },
                {
                    "Id": "9ed0bd4f-38f5-44eb-880b-f506fa0cadec",
                    "Name": "UI_CONTRACT_BAMBOO_GROUP_TITLE",
                    "ImageName": "images/contracts/escalation/ContractEscalation_Bamboo.jpg",
                    "Description": "UI_CHALLENGES_ESCLATION_COMPLETE_DESC",
                    "Rewards": {
                        "MasteryXP": 4000
                    },
                    "Drops": [],
                    "IsPlayable": true,
                    "IsLocked": false,
                    "HideProgression": false,
                    "CategoryName": "UI_MENU_PAGE_PROFILE_CHALLENGES_CATEGORY_COMMUNITY",
                    "Icon": "challenge_category_feats",
                    "LocationId": "LOCATION_PARENT_PARIS",
                    "ParentLocationId": "LOCATION_PARENT_PARIS",
                    "Type": "contract",
                    "DifficultyLevels": [],
                    "OrderIndex": 10000,
                    "XpModifier": {},
                    "RuntimeType": "Hit",
                    "Definition": {
                        "Context": {},
                        "Scope": "session",
                        "States": {
                            "Start": {
                                "ContractEnd": {
                                    "Condition": {
                                        "$eq": [
                                            "$ContractId",
                                            "ad80e67c-fa4c-4c29-b834-9b1f23bcf02a"
                                        ]
                                    },
                                    "Transition": "Success"
                                }
                            }
                        }
                    },
                    "Tags": ["hard", "feats"],
                    "InclusionData": {
                        "ContractIds": ["162e9039-cb05-418c-ba8f-792fc6cc5165"]
                    }
                },
                {
                    "Id": "8514ffd1-cd6d-45af-998d-03c9ae58afa2",
                    "Name": "UI_CONTRACT_GOOSEFOOT_GROUP_TITLE",
                    "ImageName": "images/contracts/escalation/ContractEscalation_Goosefoot.jpg",
                    "Description": "UI_CHALLENGES_ESCLATION_COMPLETE_DESC",
                    "Rewards": {
                        "MasteryXP": 4000
                    },
                    "Drops": [],
                    "IsPlayable": true,
                    "IsLocked": false,
                    "HideProgression": false,
                    "CategoryName": "UI_MENU_PAGE_PROFILE_CHALLENGES_CATEGORY_COMMUNITY",
                    "Icon": "challenge_category_feats",
                    "LocationId": "LOCATION_PARENT_PARIS",
                    "ParentLocationId": "LOCATION_PARENT_PARIS",
                    "Type": "contract",
                    "DifficultyLevels": [],
                    "OrderIndex": 10000,
                    "XpModifier": {},
                    "RuntimeType": "Hit",
                    "Definition": {
                        "Context": {},
                        "Scope": "session",
                        "States": {
                            "Start": {
                                "ContractEnd": {
                                    "Condition": {
                                        "$eq": [
                                            "$ContractId",
                                            "3e5d074c-ec66-4b27-bacf-9e96a01cdd62"
                                        ]
                                    },
                                    "Transition": "Success"
                                }
                            }
                        }
                    },
                    "Tags": ["hard", "feats"],
                    "InclusionData": {
                        "ContractIds": ["bfb0d544-b4c9-4533-bed4-4562a43a3f40"]
                    }
                },
                {
                    "Id": "bbb977e3-80b0-4ea8-9187-5f6a97cad83d",
                    "Name": "UI_CONTRACT_JUNIPER_GROUP_TITLE",
                    "ImageName": "images/contracts/escalation/ContractEscalation_Paris_Juniper.jpg",
                    "Description": "UI_CHALLENGES_ESCLATION_COMPLETE_DESC",
                    "Rewards": {
                        "MasteryXP": 4000
                    },
                    "Drops": [],
                    "IsPlayable": true,
                    "IsLocked": false,
                    "HideProgression": false,
                    "CategoryName": "UI_MENU_PAGE_PROFILE_CHALLENGES_CATEGORY_COMMUNITY",
                    "Icon": "challenge_category_feats",
                    "LocationId": "LOCATION_PARENT_PARIS",
                    "ParentLocationId": "LOCATION_PARENT_PARIS",
                    "Type": "contract",
                    "DifficultyLevels": [],
                    "OrderIndex": 10000,
                    "XpModifier": {},
                    "RuntimeType": "Hit",
                    "Definition": {
                        "Context": {},
                        "Scope": "session",
                        "States": {
                            "Start": {
                                "ContractEnd": {
                                    "Condition": {
                                        "$eq": [
                                            "$ContractId",
                                            "150cfa6d-6be8-4b79-930d-07bd3ccde952"
                                        ]
                                    },
                                    "Transition": "Success"
                                }
                            }
                        }
                    },
                    "Tags": ["feats", "hard"],
                    "InclusionData": {
                        "ContractIds": ["e01113e6-f27d-4ea1-a8ba-93062335bbf5"]
                    }
                },
                {
                    "Id": "ebf6e0a7-babd-4461-ac57-463fc59d511e",
                    "Name": "UI_CONTRACT_TORENIA_GROUP_TITLE",
                    "ImageName": "images/contracts/escalation/ContractEscalation_Paris_Torenia.jpg",
                    "Description": "UI_CHALLENGES_ESCLATION_COMPLETE_DESC",
                    "Rewards": {
                        "MasteryXP": 4000
                    },
                    "Drops": ["PROP_MELEE_A_NEW_BAT"],
                    "IsPlayable": true,
                    "IsLocked": false,
                    "HideProgression": false,
                    "CategoryName": "UI_MENU_PAGE_PROFILE_CHALLENGES_CATEGORY_COMMUNITY",
                    "Icon": "challenge_category_feats",
                    "LocationId": "LOCATION_PARENT_PARIS",
                    "ParentLocationId": "LOCATION_PARENT_PARIS",
                    "Type": "contract",
                    "DifficultyLevels": [],
                    "OrderIndex": 10000,
                    "XpModifier": {},
                    "RuntimeType": "Hit",
                    "Definition": {
                        "Context": {},
                        "Scope": "session",
                        "States": {
                            "Start": {
                                "ContractEnd": {
                                    "Condition": {
                                        "$eq": [
                                            "$ContractId",
                                            "5cb1a153-3b56-417a-8e75-10066bf397b6"
                                        ]
                                    },
                                    "Transition": "Success"
                                }
                            }
                        }
                    },
                    "Tags": ["feats", "hard"],
                    "InclusionData": {
                        "ContractIds": ["4f6ee6ec-b6d7-4958-9838-0352c10294a0"]
                    }
                }
            ]
        },
        {
            "Name": "UI_MENU_PAGE_PROFILE_CHALLENGES_CATEGORY_PROFESSIONAL",
            "Image": "images/challenges/categories/targets/tile.jpg",
            "Icon": "challenge_category_targets",
            "CategoryId": "targets",
            "Description": "UI_MENU_PAGE_CHALLENGE_CATEGORY_DESCRIPTION_PROFESSIONAL",
            "Challenges": [
                {
                    "Id": "00000200-0000-0000-0000-000000000003",
                    "Name": "UI_CHALLENGES_PEACOCK_DAHLIA_MASTERMIND_NAME",
                    "ImageName": "images/challenges/paris/peacock_c_dahlia_mastermind.jpg",
                    "Description": "UI_CHALLENGES_PEACOCK_DAHLIA_MASTERMIND_DESC",
                    "Rewards": {
                        "MasteryXP": 4000
                    },
                    "Drops": [],
                    "IsPlayable": true,
                    "IsLocked": false,
                    "HideProgression": false,
                    "CategoryName": "UI_MENU_PAGE_PROFILE_CHALLENGES_CATEGORY_PROFESSIONAL",
                    "Icon": "challenge_category_targets",
                    "LocationId": "LOCATION_PARENT_PARIS",
                    "ParentLocationId": "LOCATION_PARENT_PARIS",
                    "Type": "contract",
                    "DifficultyLevels": [],
                    "OrderIndex": 10000,
                    "XpModifier": {},
                    "RuntimeType": "Hit",
                    "Definition": {
                        "Scope": "hit",
                        "States": {
                            "Start": {
                                "Kill": {
                                    "Condition": {
                                        "$eq": [
                                            "$Value.RepositoryId",
                                            "edad702b-5b37-4dc1-a47c-36a1588f1d3f"
                                        ]
                                    },
                                    "Transition": "Success"
                                }
                            }
                        }
                    },
                    "Tags": ["story", "hard", "targets"],
                    "InclusionData": {
                        "ContractIds": ["00000000-0000-0000-0000-000000000200"]
                    }
                },
                {
                    "Id": "00000200-0000-0000-0000-000000000005",
                    "Name": "UI_CHALLENGES_PEACOCK_NOVIKOV_MONEYMAN_NAME",
                    "ImageName": "images/challenges/paris/peacock_c_novikov_moneyman.jpg",
                    "Description": "UI_CHALLENGES_PEACOCK_NOVIKOV_MONEYMAN_DESC",
                    "Rewards": {
                        "MasteryXP": 4000
                    },
                    "Drops": [],
                    "IsPlayable": true,
                    "IsLocked": false,
                    "HideProgression": false,
                    "CategoryName": "UI_MENU_PAGE_PROFILE_CHALLENGES_CATEGORY_PROFESSIONAL",
                    "Icon": "challenge_category_targets",
                    "LocationId": "LOCATION_PARENT_PARIS",
                    "ParentLocationId": "LOCATION_PARENT_PARIS",
                    "Type": "contract",
                    "DifficultyLevels": [],
                    "OrderIndex": 10000,
                    "XpModifier": {},
                    "RuntimeType": "Hit",
                    "Definition": {
                        "Context": {
                            "KilledActors": []
                        },
                        "Scope": "session",
                        "States": {
                            "Start": {
                                "ContractEnd": {
                                    "Transition": "Failure"
                                },
                                "Kill": {
                                    "Condition": {
                                        "$eq": [
                                            "$Value.RepositoryId",
                                            "052434e7-f451-462f-a9d7-13657cb047c0"
                                        ]
                                    },
                                    "Transition": "Success"
                                }
                            }
                        }
                    },
                    "Tags": ["story", "hard", "primary", "targets"],
                    "InclusionData": {
                        "ContractIds": ["00000000-0000-0000-0000-000000000200"]
                    }
                }
            ]
        },
        {
            "Name": "UI_MENU_PAGE_PROFILE_CHALLENGES_CATEGORY_CLASSIC",
            "Image": "images/challenges/categories/classic/tile.jpg",
            "Icon": "profile",
            "CategoryId": "classic",
            "Description": "",
            "Challenges": [
                {
                    "Id": "7107ff08-2d82-4abd-83e5-57d0e1b919ff",
                    "Name": "UI_CHALLENGES_PEACOCK_47_SILENT_ASSASSIN_SUIT_DIFFICULTY_EASY_NAME",
                    "ImageName": "images/challenges/profile_challenges/classics_normal_47_sa_suit.jpg",
                    "Description": "UI_CHALLENGES_PEACOCK_47_SILENT_ASSASSIN_SUIT_DIFFICULTY_EASY_DESC",
                    "Rewards": {
                        "MasteryXP": 4000
                    },
                    "Drops": [],
                    "IsPlayable": true,
                    "IsLocked": false,
                    "HideProgression": false,
                    "CategoryName": "UI_MENU_PAGE_PROFILE_CHALLENGES_CATEGORY_CLASSIC",
                    "Icon": "profile",
                    "LocationId": "LOCATION_PARENT_PARIS",
                    "ParentLocationId": "LOCATION_PARENT_PARIS",
                    "Type": "contract",
                    "DifficultyLevels": ["easy"],
                    "OrderIndex": 10000,
                    "XpModifier": {},
                    "RuntimeType": "Hit",
                    "Definition": {
                        "Context": {
                            "Witnesses": [],
                            "Targets": [],
                            "RecordingDestroyed": true,
                            "LastAccidentTime": 0
                        },
                        "Scope": "session",
                        "States": {
                            "Start": {
                                "ContractEnd": {
                                    "Condition": {
                                        "$and": [
                                            {
                                                "$eq": [
                                                    true,
                                                    "$.RecordingDestroyed"
                                                ]
                                            },
                                            {
                                                "$all": {
                                                    "in": "$.Witnesses",
                                                    "?": {
                                                        "$any": {
                                                            "in": "$.Targets",
                                                            "?": {
                                                                "$eq": [
                                                                    "$.#",
                                                                    "$.##"
                                                                ]
                                                            }
                                                        }
                                                    }
                                                }
                                            }
                                        ]
                                    },
                                    "Transition": "Success"
                                },
                                "AccidentBodyFound": {
                                    "$set": ["LastAccidentTime", "$Timestamp"]
                                },
                                "Witnesses": {
                                    "Condition": {
                                        "$any": {
                                            "in": "$Value",
                                            "?": {
                                                "$pushunique": [
                                                    "Witnesses",
                                                    "$.#"
                                                ]
                                            }
                                        }
                                    }
                                },
                                "Spotted": {
                                    "Condition": {
                                        "$any": {
                                            "in": "$Value",
                                            "?": {
                                                "$pushunique": [
                                                    "Witnesses",
                                                    "$.#"
                                                ]
                                            }
                                        }
                                    }
                                },
                                "ContractStart": [
                                    {
                                        "Condition": {
                                            "$eq": [
                                                "$Value.IsHitmanSuit",
                                                false
                                            ]
                                        },
                                        "Transition": "Failure"
                                    }
                                ],
                                "Kill": [
                                    {
                                        "Condition": {
                                            "$and": [
                                                {
                                                    "$eq": [
                                                        "$Value.IsTarget",
                                                        false
                                                    ]
                                                },
                                                {
                                                    "$not": {
                                                        "$eq": [
                                                            "$Value.KillContext",
                                                            1
                                                        ]
                                                    }
                                                }
                                            ]
                                        },
                                        "Transition": "Failure"
                                    },
                                    {
                                        "Condition": {
                                            "$and": [
                                                {
                                                    "$eq": [
                                                        "$Value.IsTarget",
                                                        false
                                                    ]
                                                },
                                                {
                                                    "$eq": [
                                                        "$Value.KillContext",
                                                        1
                                                    ]
                                                }
                                            ]
                                        },
                                        "Actions": {
                                            "$pushunique": [
                                                "Targets",
                                                "$Value.RepositoryId"
                                            ]
                                        }
                                    },
                                    {
                                        "Condition": {
                                            "$eq": ["$Value.IsTarget", true]
                                        },
                                        "Actions": {
                                            "$pushunique": [
                                                "Targets",
                                                "$Value.RepositoryId"
                                            ]
                                        }
                                    }
                                ],
                                "CrowdNPC_Died": {
                                    "Transition": "Failure"
                                },
                                "MurderedBodySeen": [
                                    {
                                        "Condition": {
                                            "$eq": [
                                                "$Value.IsWitnessTarget",
                                                true
                                            ]
                                        },
                                        "Actions": {
                                            "$pushunique": [
                                                "Witnesses",
                                                "$Value.Witness"
                                            ]
                                        }
                                    },
                                    {
                                        "Condition": {
                                            "$and": [
                                                {
                                                    "$eq": [
                                                        "$Value.IsWitnessTarget",
                                                        false
                                                    ]
                                                },
                                                {
                                                    "$not": {
                                                        "$eq": [
                                                            "$.LastAccidentTime",
                                                            "$Timestamp"
                                                        ]
                                                    }
                                                }
                                            ]
                                        },
                                        "Transition": "Failure"
                                    }
                                ],
                                "SecuritySystemRecorder": [
                                    {
                                        "Actions": {
                                            "$set": [
                                                "RecordingDestroyed",
                                                false
                                            ]
                                        },
                                        "Condition": {
                                            "$eq": ["$Value.event", "spotted"]
                                        }
                                    },
                                    {
                                        "Actions": {
                                            "$set": ["RecordingDestroyed", true]
                                        },
                                        "Condition": {
                                            "$or": [
                                                {
                                                    "$eq": [
                                                        "$Value.event",
                                                        "erased"
                                                    ]
                                                },
                                                {
                                                    "$eq": [
                                                        "$Value.event",
                                                        "destroyed"
                                                    ]
                                                }
                                            ]
                                        }
                                    }
                                ],
                                "Disguise": {
                                    "Transition": "Failure"
                                }
                            }
                        }
                    },
                    "Tags": [
                        "story",
                        "hard",
                        "suitonly",
                        "classic",
                        "difficulty_easy"
                    ],
                    "InclusionData": {
                        "ContractIds": ["00000000-0000-0000-0000-000000000200"]
                    }
                },
                {
                    "Id": "aa210ee2-bb45-4819-abba-af4094917d92",
                    "Name": "UI_CHALLENGES_PEACOCK_47_SNIPER_ASSASSIN_DIFFICULTY_EASY_NAME",
                    "ImageName": "images/challenges/profile_challenges/classics_normal_47_sniper_assassin.jpg",
                    "Description": "UI_CHALLENGES_PEACOCK_47_SNIPER_ASSASSIN_DIFFICULTY_EASY_DESC",
                    "Rewards": {
                        "MasteryXP": 4000
                    },
                    "Drops": [],
                    "IsPlayable": true,
                    "IsLocked": false,
                    "HideProgression": false,
                    "CategoryName": "UI_MENU_PAGE_PROFILE_CHALLENGES_CATEGORY_CLASSIC",
                    "Icon": "profile",
                    "LocationId": "LOCATION_PARENT_PARIS",
                    "ParentLocationId": "LOCATION_PARENT_PARIS",
                    "Type": "contract",
                    "DifficultyLevels": ["easy"],
                    "OrderIndex": 10000,
                    "XpModifier": {},
                    "RuntimeType": "Hit",
                    "Definition": {
                        "Context": {
                            "Witnesses": [],
                            "Targets": [],
                            "RecordingDestroyed": true,
                            "SniperKillSierraCar": false
                        },
                        "Scope": "session",
                        "States": {
                            "Start": {
                                "ContractEnd": {
                                    "Condition": {
                                        "$and": [
                                            {
                                                "$eq": [
                                                    true,
                                                    "$.RecordingDestroyed"
                                                ]
                                            },
                                            {
                                                "$all": {
                                                    "in": "$.Witnesses",
                                                    "?": {
                                                        "$any": {
                                                            "in": "$.Targets",
                                                            "?": {
                                                                "$eq": [
                                                                    "$.#",
                                                                    "$.##"
                                                                ]
                                                            }
                                                        }
                                                    }
                                                }
                                            }
                                        ]
                                    },
                                    "Transition": "Success"
                                },
                                "Witnesses": {
                                    "Condition": {
                                        "$any": {
                                            "in": "$Value",
                                            "?": {
                                                "$pushunique": [
                                                    "Witnesses",
                                                    "$.#"
                                                ]
                                            }
                                        }
                                    }
                                },
                                "Spotted": {
                                    "Condition": {
                                        "$any": {
                                            "in": "$Value",
                                            "?": {
                                                "$pushunique": [
                                                    "Witnesses",
                                                    "$.#"
                                                ]
                                            }
                                        }
                                    }
                                },
                                "SniperKillSierraCar": {
                                    "$set": ["SniperKillSierraCar", true]
                                },
                                "Kill": [
                                    {
                                        "Condition": {
                                            "$or": [
                                                {
                                                    "$and": [
                                                        {
                                                            "$not": {
                                                                "$contains": [
                                                                    "$Value.KillItemCategory",
                                                                    "sniperrifle"
                                                                ]
                                                            }
                                                        },
                                                        {
                                                            "$eq": [
                                                                "$Value.IsTarget",
                                                                true
                                                            ]
                                                        },
                                                        {
                                                            "$or": [
                                                                {
                                                                    "$not": {
                                                                        "$eq": [
                                                                            "$Value.RepositoryId",
                                                                            "c0ab162c-1502-40d5-801f-c5471289d6b7"
                                                                        ]
                                                                    }
                                                                },
                                                                {
                                                                    "$and": [
                                                                        {
                                                                            "$eq": [
                                                                                "$Value.RepositoryId",
                                                                                "c0ab162c-1502-40d5-801f-c5471289d6b7"
                                                                            ]
                                                                        },
                                                                        {
                                                                            "$eq": [
                                                                                "$.SniperKillSierraCar",
                                                                                false
                                                                            ]
                                                                        }
                                                                    ]
                                                                }
                                                            ]
                                                        }
                                                    ]
                                                },
                                                {
                                                    "$and": [
                                                        {
                                                            "$eq": [
                                                                "$Value.IsTarget",
                                                                false
                                                            ]
                                                        },
                                                        {
                                                            "$not": {
                                                                "$eq": [
                                                                    "$Value.KillContext",
                                                                    1
                                                                ]
                                                            }
                                                        }
                                                    ]
                                                }
                                            ]
                                        },
                                        "Transition": "Failure"
                                    },
                                    {
                                        "Condition": {
                                            "$and": [
                                                {
                                                    "$eq": [
                                                        "$Value.IsTarget",
                                                        false
                                                    ]
                                                },
                                                {
                                                    "$eq": [
                                                        "$Value.KillContext",
                                                        1
                                                    ]
                                                }
                                            ]
                                        },
                                        "Actions": {
                                            "$pushunique": [
                                                "Targets",
                                                "$Value.RepositoryId"
                                            ]
                                        }
                                    },
                                    {
                                        "Condition": {
                                            "$eq": ["$Value.IsTarget", true]
                                        },
                                        "Actions": {
                                            "$pushunique": [
                                                "Targets",
                                                "$Value.RepositoryId"
                                            ]
                                        }
                                    }
                                ],
                                "CrowdNPC_Died": {
                                    "Transition": "Failure"
                                },
                                "SecuritySystemRecorder": [
                                    {
                                        "Actions": {
                                            "$set": [
                                                "RecordingDestroyed",
                                                false
                                            ]
                                        },
                                        "Condition": {
                                            "$eq": ["$Value.event", "spotted"]
                                        }
                                    },
                                    {
                                        "Actions": {
                                            "$set": ["RecordingDestroyed", true]
                                        },
                                        "Condition": {
                                            "$or": [
                                                {
                                                    "$eq": [
                                                        "$Value.event",
                                                        "erased"
                                                    ]
                                                },
                                                {
                                                    "$eq": [
                                                        "$Value.event",
                                                        "destroyed"
                                                    ]
                                                }
                                            ]
                                        }
                                    }
                                ]
                            }
                        }
                    },
                    "Tags": [
                        "story",
                        "hard",
                        "sniper",
                        "classic",
                        "difficulty_easy"
                    ],
                    "InclusionData": {
                        "ContractIds": ["00000000-0000-0000-0000-000000000200"]
                    }
                },
                {
                    "Id": "ccade7ea-1a4c-46e0-b9e4-8aed91a3b557",
                    "Name": "UI_CHALLENGES_PEACOCK_47_SUIT_ONLY_DIFFICULTY_EASY_NAME",
                    "ImageName": "images/challenges/profile_challenges/classics_normal_47_suit_only.jpg",
                    "Description": "UI_CHALLENGES_PEACOCK_47_SUIT_ONLY_DIFFICULTY_EASY_DESC",
                    "Rewards": {
                        "MasteryXP": 4000
                    },
                    "Drops": [],
                    "IsPlayable": true,
                    "IsLocked": false,
                    "HideProgression": false,
                    "CategoryName": "UI_MENU_PAGE_PROFILE_CHALLENGES_CATEGORY_CLASSIC",
                    "Icon": "profile",
                    "LocationId": "LOCATION_PARENT_PARIS",
                    "ParentLocationId": "LOCATION_PARENT_PARIS",
                    "Type": "contract",
                    "DifficultyLevels": ["easy"],
                    "OrderIndex": 10000,
                    "XpModifier": {},
                    "RuntimeType": "Hit",
                    "Definition": {
                        "Scope": "session",
                        "Context": {},
                        "States": {
                            "Start": {
                                "ContractStart": [
                                    {
                                        "Condition": {
                                            "$eq": [
                                                "$Value.IsHitmanSuit",
                                                false
                                            ]
                                        },
                                        "Transition": "Failure"
                                    }
                                ],
                                "Disguise": {
                                    "Transition": "Failure"
                                },
                                "ContractEnd": {
                                    "Transition": "Success"
                                }
                            }
                        }
                    },
                    "Tags": ["story", "hard", "classic", "difficulty_easy"],
                    "InclusionData": {
                        "ContractIds": ["00000000-0000-0000-0000-000000000200"]
                    }
                },
                {
                    "Id": "d004cf4e-48cc-4261-b99a-45e3949bdf8b",
                    "Name": "UI_CHALLENGES_PEACOCK_47_SILENT_ASSASSIN_DIFFICULTY_EASY_NAME",
                    "ImageName": "images/challenges/profile_challenges/classics_normal_47_silent_assassin.jpg",
                    "Description": "UI_CHALLENGES_PEACOCK_47_SILENT_ASSASSIN_DIFFICULTY_EASY_DESC",
                    "Rewards": {
                        "MasteryXP": 4000
                    },
                    "Drops": [],
                    "IsPlayable": true,
                    "IsLocked": false,
                    "HideProgression": false,
                    "CategoryName": "UI_MENU_PAGE_PROFILE_CHALLENGES_CATEGORY_CLASSIC",
                    "Icon": "profile",
                    "LocationId": "LOCATION_PARENT_PARIS",
                    "ParentLocationId": "LOCATION_PARENT_PARIS",
                    "Type": "contract",
                    "DifficultyLevels": ["easy"],
                    "OrderIndex": 10000,
                    "XpModifier": {},
                    "RuntimeType": "Hit",
                    "Definition": {
                        "Context": {
                            "Witnesses": [],
                            "KilledTargets": [],
                            "RecordingDestroyed": true,
                            "LastAccidentTime": 0
                        },
                        "Scope": "session",
                        "States": {
                            "Start": {
                                "ContractEnd": {
                                    "Condition": {
                                        "$and": [
                                            {
                                                "$eq": [
                                                    true,
                                                    "$.RecordingDestroyed"
                                                ]
                                            },
                                            {
                                                "$all": {
                                                    "in": "$.Witnesses",
                                                    "?": {
                                                        "$any": {
                                                            "in": "$.KilledTargets",
                                                            "?": {
                                                                "$eq": [
                                                                    "$.#",
                                                                    "$.##"
                                                                ]
                                                            }
                                                        }
                                                    }
                                                }
                                            }
                                        ]
                                    },
                                    "Transition": "Success"
                                },
                                "AccidentBodyFound": {
                                    "$set": ["LastAccidentTime", "$Timestamp"]
                                },
                                "Witnesses": {
                                    "Condition": {
                                        "$any": {
                                            "in": "$Value",
                                            "?": {
                                                "$pushunique": [
                                                    "Witnesses",
                                                    "$.#"
                                                ]
                                            }
                                        }
                                    }
                                },
                                "Spotted": {
                                    "Condition": {
                                        "$any": {
                                            "in": "$Value",
                                            "?": {
                                                "$pushunique": [
                                                    "Witnesses",
                                                    "$.#"
                                                ]
                                            }
                                        }
                                    }
                                },
                                "Kill": [
                                    {
                                        "Condition": {
                                            "$and": [
                                                {
                                                    "$eq": [
                                                        "$Value.IsTarget",
                                                        false
                                                    ]
                                                },
                                                {
                                                    "$not": {
                                                        "$eq": [
                                                            "$Value.KillContext",
                                                            1
                                                        ]
                                                    }
                                                }
                                            ]
                                        },
                                        "Transition": "Failure"
                                    },
                                    {
                                        "Condition": {
                                            "$and": [
                                                {
                                                    "$eq": [
                                                        "$Value.IsTarget",
                                                        false
                                                    ]
                                                },
                                                {
                                                    "$eq": [
                                                        "$Value.KillContext",
                                                        1
                                                    ]
                                                }
                                            ]
                                        },
                                        "Actions": {
                                            "$pushunique": [
                                                "KilledTargets",
                                                "$Value.RepositoryId"
                                            ]
                                        }
                                    },
                                    {
                                        "Condition": {
                                            "$eq": ["$Value.IsTarget", true]
                                        },
                                        "Actions": {
                                            "$pushunique": [
                                                "KilledTargets",
                                                "$Value.RepositoryId"
                                            ]
                                        }
                                    }
                                ],
                                "CrowdNPC_Died": {
                                    "Transition": "Failure"
                                },
                                "MurderedBodySeen": [
                                    {
                                        "Condition": {
                                            "$eq": [
                                                "$Value.IsWitnessTarget",
                                                true
                                            ]
                                        },
                                        "Actions": {
                                            "$pushunique": [
                                                "Witnesses",
                                                "$Value.Witness"
                                            ]
                                        }
                                    },
                                    {
                                        "Condition": {
                                            "$and": [
                                                {
                                                    "$eq": [
                                                        "$Value.IsWitnessTarget",
                                                        false
                                                    ]
                                                },
                                                {
                                                    "$not": {
                                                        "$eq": [
                                                            "$.LastAccidentTime",
                                                            "$Timestamp"
                                                        ]
                                                    }
                                                }
                                            ]
                                        },
                                        "Transition": "Failure"
                                    }
                                ],
                                "SecuritySystemRecorder": [
                                    {
                                        "Actions": {
                                            "$set": [
                                                "RecordingDestroyed",
                                                false
                                            ]
                                        },
                                        "Condition": {
                                            "$eq": ["$Value.event", "spotted"]
                                        }
                                    },
                                    {
                                        "Actions": {
                                            "$set": ["RecordingDestroyed", true]
                                        },
                                        "Condition": {
                                            "$or": [
                                                {
                                                    "$eq": [
                                                        "$Value.event",
                                                        "erased"
                                                    ]
                                                },
                                                {
                                                    "$eq": [
                                                        "$Value.event",
                                                        "destroyed"
                                                    ]
                                                }
                                            ]
                                        }
                                    }
                                ]
                            }
                        }
                    },
                    "Tags": ["story", "hard", "classic", "difficulty_easy"],
                    "InclusionData": {
                        "ContractIds": ["00000000-0000-0000-0000-000000000200"]
                    }
                },
                {
                    "Id": "ef3b01a6-99f6-4664-afc5-a9f37f4bc623",
                    "Name": "UI_CHALLENGES_PEACOCK_BIG5_EASY_NAME",
                    "ImageName": "Images/Challenges/profile_challenges/classics_location_normal.jpg",
                    "Description": "UI_CHALLENGES_PEACOCK_BIG5_EASY_DESC",
                    "Rewards": {
                        "MasteryXP": 4000
                    },
                    "Drops": [],
                    "IsPlayable": true,
                    "IsLocked": false,
                    "HideProgression": false,
                    "CategoryName": "UI_MENU_PAGE_PROFILE_CHALLENGES_CATEGORY_CLASSIC",
                    "Icon": "profile",
                    "LocationId": "LOCATION_PARENT_PARIS",
                    "ParentLocationId": "LOCATION_PARENT_PARIS",
                    "Type": "contract",
                    "DifficultyLevels": ["easy"],
                    "OrderIndex": 10000,
                    "XpModifier": {},
                    "RuntimeType": "Hit",
                    "Definition": {
                        "Constants": {
                            "RequiredChallenges": [
                                "d004cf4e-48cc-4261-b99a-45e3949bdf8b",
                                "7107ff08-2d82-4abd-83e5-57d0e1b919ff",
                                "aa210ee2-bb45-4819-abba-af4094917d92",
                                "ccade7ea-1a4c-46e0-b9e4-8aed91a3b557"
                            ]
                        },
                        "Context": {
                            "CompletedChallenges": []
                        },
                        "ContextListeners": {
                            "CompletedChallenges": {
                                "comparand": "$.RequiredChallenges",
                                "type": "challengetree"
                            }
                        },
                        "Scope": "hit",
                        "States": {
                            "Start": {
                                "ChallengeCompleted": [
                                    {
                                        "$pushunique": [
                                            "CompletedChallenges",
                                            "$Value.ChallengeId"
                                        ]
                                    },
                                    {
                                        "Condition": {
                                            "$all": {
                                                "?": {
                                                    "$any": {
                                                        "?": {
                                                            "$eq": [
                                                                "$.#",
                                                                "$.##"
                                                            ]
                                                        },
                                                        "in": "$.CompletedChallenges"
                                                    }
                                                },
                                                "in": "$.RequiredChallenges"
                                            }
                                        },
                                        "Transition": "Success"
                                    }
                                ]
                            }
                        }
                    },
                    "Tags": ["story", "hard", "difficulty_easy", "classic"],
                    "InclusionData": {
                        "ContractIds": ["00000000-0000-0000-0000-000000000200"]
                    }
                }
            ]
        },
        {
            "Name": "UI_MENU_PAGE_PROFILE_CHALLENGES_CATEGORY_ARCADE",
            "Image": "images/challenges/categories/feats/tile.jpg",
            "Icon": "arcademode",
            "CategoryId": "arcade",
            "Description": "UI_MENU_PAGE_CHALLENGE_CATEGORY_DESCRIPTION_ARCADE",
            "Challenges": [
                {
                    "Id": "8e95c10a-c710-41c5-830e-9f0711965259",
                    "Name": "UI_ORANGE_COMPLETION_CHALLENGE_NAME",
                    "ImageName": "images/contracts/arcade/Arcade_Orange_Group.jpg",
                    "Description": "UI_ORANGE_COMPLETION_CHALLENGE_DESC",
                    "Rewards": {
                        "MasteryXP": 4000
                    },
                    "Drops": [],
                    "IsPlayable": true,
                    "IsLocked": false,
                    "HideProgression": false,
                    "CategoryName": "UI_MENU_PAGE_PROFILE_CHALLENGES_CATEGORY_ARCADE",
                    "Icon": "arcademode",
                    "LocationId": "LOCATION_PARENT_PARIS",
                    "ParentLocationId": "LOCATION_PARENT_PARIS",
                    "Type": "contract",
                    "DifficultyLevels": [],
                    "OrderIndex": 10000,
                    "InclusionData": {
                        "ContractIds": ["223aa1f3-64a1-43c0-b3c8-36aebd7998e4"]
                    }
                },
                {
                    "Id": "5750363c-3332-4df4-9235-7c3d991d6133",
                    "Name": "UI_SALAK_COMPLETION_CHALLENGE_NAME",
                    "ImageName": "images/contracts/arcade/Arcade_Salak_Group.jpg",
                    "Description": "UI_SALAK_COMPLETION_CHALLENGE_DESC",
                    "Rewards": {
                        "MasteryXP": 4000
                    },
                    "Drops": [],
                    "IsPlayable": true,
                    "IsLocked": false,
                    "HideProgression": false,
                    "CategoryName": "UI_MENU_PAGE_PROFILE_CHALLENGES_CATEGORY_ARCADE",
                    "Icon": "arcademode",
                    "LocationId": "LOCATION_PARENT_PARIS",
                    "ParentLocationId": "LOCATION_PARENT_PARIS",
                    "Type": "contract",
                    "DifficultyLevels": [],
                    "OrderIndex": 10000,
                    "InclusionData": {
                        "ContractIds": ["09ea9b32-dc85-4633-9f6a-c5c4bfded5ac"]
                    }
                },
                {
                    "Id": "63b87431-8a25-445a-97d5-78684cfa9a38",
                    "Name": "UI_POMELO_COMPLETION_CHALLENGE_NAME",
                    "ImageName": "images/contracts/arcade/Arcade_Pomelo_Group.jpg",
                    "Description": "UI_POMELO_COMPLETION_CHALLENGE_DESC",
                    "Rewards": {
                        "MasteryXP": 4000
                    },
                    "Drops": [],
                    "IsPlayable": true,
                    "IsLocked": false,
                    "HideProgression": false,
                    "CategoryName": "UI_MENU_PAGE_PROFILE_CHALLENGES_CATEGORY_ARCADE",
                    "Icon": "arcademode",
                    "LocationId": "LOCATION_PARENT_PARIS",
                    "ParentLocationId": "LOCATION_PARENT_PARIS",
                    "Type": "contract",
                    "DifficultyLevels": [],
                    "OrderIndex": 10000,
                    "InclusionData": {
                        "ContractIds": ["479ec396-b96f-4e01-94d9-aedaa0582ed9"]
                    }
                },
                {
                    "Id": "70fc6583-e596-4210-a53e-4ed42d6c3435",
                    "Name": "UI_LIME_COMPLETION_CHALLENGE_NAME",
                    "ImageName": "images/contracts/arcade/Arcade_Lime_Group.jpg",
                    "Description": "UI_LIME_COMPLETION_CHALLENGE_DESC",
                    "Rewards": {
                        "MasteryXP": 4000
                    },
                    "Drops": [],
                    "IsPlayable": true,
                    "IsLocked": false,
                    "HideProgression": false,
                    "CategoryName": "UI_MENU_PAGE_PROFILE_CHALLENGES_CATEGORY_ARCADE",
                    "Icon": "arcademode",
                    "LocationId": "LOCATION_PARENT_PARIS",
                    "ParentLocationId": "LOCATION_PARENT_PARIS",
                    "Type": "contract",
                    "DifficultyLevels": [],
                    "OrderIndex": 10000,
                    "InclusionData": {
                        "ContractIds": ["6516174c-abe0-4cd7-acdb-7cda4c9b5016"]
                    }
                },
                {
                    "Id": "85cb4b97-eea8-4170-917c-4f6a1611b113",
                    "Name": "UI_CHERRY_COMPLETION_CHALLENGE_NAME",
                    "ImageName": "images/contracts/arcade/Arcade_Cherry_Group.jpg",
                    "Description": "UI_CHERRY_COMPLETION_CHALLENGE_DESC",
                    "Rewards": {
                        "MasteryXP": 4000
                    },
                    "Drops": [],
                    "IsPlayable": true,
                    "IsLocked": false,
                    "HideProgression": false,
                    "CategoryName": "UI_MENU_PAGE_PROFILE_CHALLENGES_CATEGORY_ARCADE",
                    "Icon": "arcademode",
                    "LocationId": "LOCATION_PARENT_PARIS",
                    "ParentLocationId": "LOCATION_PARENT_PARIS",
                    "Type": "contract",
                    "DifficultyLevels": [],
                    "OrderIndex": 10000,
                    "InclusionData": {
                        "ContractIds": ["06f99231-9b1e-483f-8a72-f91efcc2fd2b"]
                    }
                },
                {
                    "Id": "3ecc2a9f-39f5-4fc9-906c-728cc96cf47c",
                    "Name": "UI_CANTALOUPE_COMPLETION_CHALLENGE_NAME",
                    "ImageName": "images/contracts/arcade/Arcade_Cantaloupe_Group.jpg",
                    "Description": "UI_CANTALOUPE_COMPLETION_CHALLENGE_DESC",
                    "Rewards": {
                        "MasteryXP": 4000
                    },
                    "Drops": [],
                    "IsPlayable": true,
                    "IsLocked": false,
                    "HideProgression": false,
                    "CategoryName": "UI_MENU_PAGE_PROFILE_CHALLENGES_CATEGORY_ARCADE",
                    "Icon": "arcademode",
                    "LocationId": "LOCATION_PARENT_PARIS",
                    "ParentLocationId": "LOCATION_PARENT_PARIS",
                    "Type": "contract",
                    "DifficultyLevels": [],
                    "OrderIndex": 10000,
                    "InclusionData": {
                        "ContractIds": ["7886bed7-3805-46c6-a792-4a0d55758934"]
                    }
                },
                {
                    "Id": "d679aee6-d2a5-4747-804c-b5e7c9aa3fe3",
                    "Name": "UI_PAPAYA_COMPLETION_CHALLENGE_NAME",
                    "ImageName": "images/contracts/arcade/Arcade_Papaya_Group.jpg",
                    "Description": "UI_PAPAYA_COMPLETION_CHALLENGE_DESC",
                    "Rewards": {
                        "MasteryXP": 4000
                    },
                    "Drops": [],
                    "IsPlayable": true,
                    "IsLocked": false,
                    "HideProgression": false,
                    "CategoryName": "UI_MENU_PAGE_PROFILE_CHALLENGES_CATEGORY_ARCADE",
                    "Icon": "arcademode",
                    "LocationId": "LOCATION_PARENT_PARIS",
                    "ParentLocationId": "LOCATION_PARENT_PARIS",
                    "Type": "contract",
                    "DifficultyLevels": [],
                    "OrderIndex": 10000,
                    "InclusionData": {
                        "ContractIds": ["7569d5e4-5270-4b69-96c8-e47b99876390"]
                    }
                }
            ]
        }
    ]
}<|MERGE_RESOLUTION|>--- conflicted
+++ resolved
@@ -3250,39 +3250,7 @@
                     "Rewards": {
                         "MasteryXP": 1000
                     },
-<<<<<<< HEAD
-                    "Drops": [
-                        {
-                            "Properties": {
-                                "Name": "31ac5259-ff59-46e0-ab0f-8ddeaf296a36_char_legacy_hero_santaclaussuit_m_hpa2809_name_",
-                                "Description": "31ac5259-ff59-46e0-ab0f-8ddeaf296a36_char_legacy_hero_santaclaussuit_m_hpa2809_description_",
-                                "Quality": 4,
-                                "Rarity": "common",
-                                "LoadoutSlot": "disguise",
-                                "IsConsumable": false,
-                                "RepositoryId": "31ac5259-ff59-46e0-ab0f-8ddeaf296a36",
-                                "OrderIndex": 995
-                            },
-                            "Rarity": "common",
-                            "DisplayNameLocKey": "UI_TOKEN_OUTFIT_HERO_SANTACLAUS_SUIT_NAME",
-                            "Id": "TOKEN_OUTFIT_HERO_SANTACLAUS_SUIT",
-                            "Type": "disguise",
-                            "Subtype": "themed",
-                            "GameAsset": null,
-                            "ImageId": "",
-                            "RMTPrice": -1,
-                            "GamePrice": -1,
-                            "IsPurchasable": false,
-                            "IsPublished": true,
-                            "IsDroppable": false,
-                            "Capabilities": [],
-                            "Qualities": {},
-                            "Guid": "82d3e329-34bf-4e2d-93b1-25f345eff7c4"
-                        }
-                    ],
-=======
                     "Drops": ["TOKEN_OUTFIT_HERO_SANTACLAUS_SUIT"],
->>>>>>> ba3e8e1f
                     "IsPlayable": true,
                     "IsLocked": false,
                     "HideProgression": false,
