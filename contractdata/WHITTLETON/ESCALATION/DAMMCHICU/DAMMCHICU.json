--- conflicted
+++ resolved
@@ -1,22 +1,12 @@
 {
     "Data": {
-<<<<<<< HEAD
-        "EnableSaving": false,
-        "Objectives": [],
-        "Bricks": [],
-=======
->>>>>>> ddc01064
         "VR": [
             {
                 "Quality": "base",
                 "Bricks": [
                     "assembly:/_pro/Scenes/Bricks/vr_setup.brick",
                     "assembly:/_pro/Scenes/missions/skunk/vr_overrides_skunk.brick",
-<<<<<<< HEAD
-                    "assembly:/_pro/scenes/missions/skunk/vr_overrides_ps4perf.brick"
-=======
                     "assembly:/_pro/scenes/missions/skunk/vr_overrides_low_performance.brick"
->>>>>>> ddc01064
                 ]
             },
             {
@@ -26,26 +16,18 @@
                     "assembly:/_pro/Scenes/missions/skunk/vr_overrides_skunk.brick"
                 ]
             }
-<<<<<<< HEAD
-        ],
-        "GameChangers": [],
-        "GameChangerReferences": []
-=======
         ]
->>>>>>> ddc01064
     },
     "Metadata": {
         "Id": "218302a3-f682-46f9-9ffd-bb3e82487b7c",
-<<<<<<< HEAD
         "IsPublished": true,
-=======
-        "Type": "escalation",
-        "Entitlements": ["LOCATION_NORTHAMERICA"],
->>>>>>> ddc01064
         "TileImage": "images/contracts/escalation/contractescalation_thornbush.jpg",
         "Title": "UI_PEACOCK_THORNBUSH",
         "Description": "UI_PEACOCK_ESCALATION_WHITTLETON_DESC",
-        "CodeName_Hint": "[PEACOCK] Thornbush - Group",
+        "Id": "218302a3-f682-46f9-9ffd-bb3e82487b7c",
+        "Type": "escalation",
+        "Entitlements": ["LOCATION_NORTHAMERICA"],
+        "TileImage": "images/contracts/escalation/contractescalation_thornbush.jpg",
         "Location": "LOCATION_NORTHAMERICA",
         "RequiredUnlockable": "ACCESS_HIT_SKUNK",
         "ScenePath": "assembly:/_pro/scenes/missions/skunk/scene_skunk.entity",
