{
    "Data": {
        "EnableSaving": false,
        "Objectives": [
            {
                "_comment": "JW",
                "Type": "statemachine",
                "Id": "5a49ee9f-97e7-4e3b-90e6-0baa6d01b094",
                "BriefingText": {
                    "$loc": {
                        "key": "UI_CONTRACT_GENERAL_OBJ_KILL",
                        "data": "$($repository 233503c3-d3bd-4900-b501-90d4c95b03d4).Name"
                    }
                },
                "HUDTemplate": {
                    "display": "$loc UI_PEACOCK_THORNBUSH_OBJ1"
                },
                "Category": "primary",
                "Definition": {
                    "Scope": "Hit",
                    "Context": {
                        "Targets": ["233503c3-d3bd-4900-b501-90d4c95b03d4"]
                    },
                    "States": {
                        "Start": {
                            "Kill": [
                                {
                                    "Condition": {
                                        "$and": [
                                            {
                                                "$eq": [
                                                    "$Value.RepositoryId",
                                                    "233503c3-d3bd-4900-b501-90d4c95b03d4"
                                                ]
                                            },
                                            {
                                                "$any": {
                                                    "?": {
                                                        "$eq": [
                                                            "$.#",
                                                            "fiberwire"
                                                        ]
                                                    },
                                                    "in": [
                                                        "$Value.KillMethodBroad",
                                                        "$Value.KillMethodStrict"
                                                    ]
                                                }
                                            }
                                        ]
                                    },
                                    "Transition": "Success"
                                },
                                {
                                    "Condition": {
                                        "$eq": [
                                            "$Value.RepositoryId",
                                            "233503c3-d3bd-4900-b501-90d4c95b03d4"
                                        ]
                                    },
                                    "Transition": "Failure"
                                }
                            ]
                        }
                    }
                },
                "TargetConditions": [
                    {
                        "Type": "killmethod",
                        "RepositoryId": "1a11a060-358c-4054-98ec-d3491af1d7c6",
                        "HardCondition": true,
                        "KillMethod": "fiberwire"
                    }
                ]
            },
            {
                "_comment": "RW",
                "Type": "statemachine",
                "ObjectiveType": "customkill",
                "Id": "77daefbe-1b3c-40ab-b0eb-502dfe10231e",
                "BriefingText": "$loc UI_PEACOCK_THORNBUSH_OBJ2_EXTRA",
                "HUDTemplate": {
                    "display": "$loc UI_PEACOCK_THORNBUSH_OBJ2"
                },
                "Category": "primary",
                "Definition": {
                    "Scope": "Hit",
                    "Context": {
                        "Targets": ["7af86858-df9d-478b-b5d8-803379cd165f"]
                    },
                    "States": {
                        "Start": {
                            "IntroCutEnd": {
                                "Transition": "InFirstTimer"
                            }
                        },
                        "InFirstTimer": {
                            "ItemPickedUp": {
                                "Condition": {
                                    "$eq": [
                                        "$Value.RepositoryId",
                                        "acc9d7b8-80f1-4bb0-ba81-3a69b09e0543"
                                    ]
                                },
                                "Transition": "InSecondTimer"
                            },
                            "Kill": {
                                "Condition": {
                                    "$eq": [
                                        "$Value.RepositoryId",
                                        "7af86858-df9d-478b-b5d8-803379cd165f"
                                    ]
                                },
                                "Transition": "Failure"
                            }
                        },
                        "InSecondTimer": {
                            "$timer": {
                                "Condition": {
                                    "$after": 35
                                },
                                "Transition": "Failure"
                            },
                            "Kill": {
                                "Condition": {
                                    "$eq": [
                                        "$Value.RepositoryId",
                                        "7af86858-df9d-478b-b5d8-803379cd165f"
                                    ]
                                },
                                "Transition": "Failure"
                            },
                            "Pacify": [
                                {
                                    "Condition": {
                                        "$and": [
                                            {
                                                "$eq": [
                                                    "$Value.RepositoryId",
                                                    "7af86858-df9d-478b-b5d8-803379cd165f"
                                                ]
                                            },
                                            {
                                                "$eq": [
                                                    "$Value.KillItemRepositoryId",
                                                    "acc9d7b8-80f1-4bb0-ba81-3a69b09e0543"
                                                ]
                                            }
                                        ]
                                    },
                                    "Transition": "Success"
                                },
                                {
                                    "Condition": {
                                        "$eq": [
                                            "$Value.RepositoryId",
                                            "7af86858-df9d-478b-b5d8-803379cd165f"
                                        ]
                                    },
                                    "Transition": "Failure"
                                }
                            ]
                        }
                    }
                }
            },
            {
                "_comment": "bone",
                "Id": "bb3b562d-b08b-41e5-ac57-801dc80532b0",
                "Type": "statemachine",
                "ObjectiveType": "custom",
                "Category": "primary",
                "BriefingName": "$loc UI_PROP_MELEE_MEAT_JOINT_NAME",
                "BriefingText": "$loc UI_PEACOCK_THORNBUSH_OBJ3_EXTRA",
                "HUDTemplate": {
                    "iconType": 17,
                    "display": "$loc UI_PEACOCK_THORNBUSH_OBJ3"
                },
                "Image": "images/unlockables/item_perspective_acc9d7b8-80f1-4bb0-ba81-3a69b09e0543_0.jpg",
                "Definition": {
                    "Scope": "Hit",
                    "Context": {
                        "Targets": ["acc9d7b8-80f1-4bb0-ba81-3a69b09e0543"]
                    },
                    "States": {
                        "Start": {
                            "IntroCutEnd": {
                                "Transition": "InFirstTimer"
                            }
                        },
                        "InFirstTimer": {
                            "$timer": {
                                "Condition": {
                                    "$after": 35
                                },
                                "Transition": "Failure"
                            },
                            "ItemPickedUp": {
                                "Condition": {
                                    "$eq": [
                                        "$Value.RepositoryId",
                                        "acc9d7b8-80f1-4bb0-ba81-3a69b09e0543"
                                    ]
                                },
                                "Transition": "Success"
                            },
                            "Pacify": {
                                "Condition": {
                                    "$eq": [
                                        "$Value.RepositoryId",
                                        "7af86858-df9d-478b-b5d8-803379cd165f"
                                    ]
                                },
                                "Transition": "Failure"
                            }
                        }
                    }
                }
            },
            {
                "_comment": "exterminator",
                "Type": "statemachine",
                "Id": "431fda16-1b98-49e2-9dbc-7977317e7dc8",
                "BriefingText": {
                    "$loc": {
                        "key": "UI_CONTRACT_GENERAL_OBJ_KILL",
                        "data": "$($repository 53c1bee8-289a-498b-8b09-1167a981fd5c).Name"
                    }
                },
                "HUDTemplate": {
                    "display": "$loc UI_PEACOCK_THORNBUSH_OBJ4"
                },
                "Category": "primary",
                "Definition": {
                    "Scope": "Hit",
                    "Context": {
                        "Targets": ["53c1bee8-289a-498b-8b09-1167a981fd5c"]
                    },
                    "States": {
                        "Start": {
                            "Kill": [
                                {
                                    "Condition": {
                                        "$and": [
                                            {
                                                "$eq": [
                                                    "$Value.RepositoryId",
                                                    "53c1bee8-289a-498b-8b09-1167a981fd5c"
                                                ]
                                            },
                                            {
                                                "$any": {
                                                    "?": {
                                                        "$eq": [
                                                            "$.#",
                                                            "fiberwire"
                                                        ]
                                                    },
                                                    "in": [
                                                        "$Value.KillMethodBroad",
                                                        "$Value.KillMethodStrict"
                                                    ]
                                                }
                                            }
                                        ]
                                    },
                                    "Transition": "Success"
                                },
                                {
                                    "Condition": {
                                        "$eq": [
                                            "$Value.RepositoryId",
                                            "53c1bee8-289a-498b-8b09-1167a981fd5c"
                                        ]
                                    },
                                    "Transition": "Failure"
                                }
                            ]
                        }
                    }
                },
                "TargetConditions": [
                    {
                        "Type": "killmethod",
                        "RepositoryId": "1a11a060-358c-4054-98ec-d3491af1d7c6",
                        "HardCondition": true,
                        "KillMethod": "fiberwire"
                    }
                ]
            },
            {
                "_comment": "JB",
                "Type": "statemachine",
                "ObjectiveType": "customkill",
                "Id": "905a76b2-07f6-4be9-b420-4b19124eaf9c",
                "BriefingText": "$loc UI_PEACOCK_THORNBUSH_OBJ5",
                "HUDTemplate": {
                    "display": "$loc UI_PEACOCK_THORNBUSH_OBJ5"
                },
                "Category": "primary",
                "Definition": {
                    "Scope": "Hit",
                    "Context": {
                        "Targets": ["5f307b57-55e8-4f56-97f3-397df9e3dd96"]
                    },
                    "States": {
                        "Start": {
                            "Kill": {
                                "Condition": {
                                    "$eq": [
                                        "$Value.RepositoryId",
                                        "5f307b57-55e8-4f56-97f3-397df9e3dd96"
                                    ]
                                },
                                "Transition": "Failure"
                            },
                            "Pacify": [
                                {
                                    "Condition": {
                                        "$and": [
                                            {
                                                "$eq": [
                                                    "$Value.RepositoryId",
                                                    "5f307b57-55e8-4f56-97f3-397df9e3dd96"
                                                ]
                                            },
                                            {
                                                "$eq": [
                                                    "$Value.KillItemRepositoryId",
                                                    "0f901c2c-3bcc-42f8-abc0-1f9b81fcd72f"
                                                ]
                                            }
                                        ]
                                    },
                                    "Transition": "Success"
                                },
                                {
                                    "Condition": {
                                        "$eq": [
                                            "$Value.RepositoryId",
                                            "5f307b57-55e8-4f56-97f3-397df9e3dd96"
                                        ]
                                    },
                                    "Transition": "Failure"
                                }
                            ]
                        }
                    }
                }
            }
        ],
        "Bricks": [],
        "VR": [
            {
                "Quality": "base",
                "Bricks": [
                    "assembly:/_pro/Scenes/Bricks/vr_setup.brick",
                    "assembly:/_pro/Scenes/missions/skunk/vr_overrides_skunk.brick",
                    "assembly:/_pro/scenes/missions/skunk/vr_overrides_ps4perf.brick"
                ]
            },
            {
                "Quality": "better",
                "Bricks": [
                    "assembly:/_pro/Scenes/Bricks/vr_setup.brick",
                    "assembly:/_pro/Scenes/missions/skunk/vr_overrides_skunk.brick"
                ]
            }
        ],
        "GameChangers": [],
<<<<<<< HEAD
        "GameChangerReferences": []
=======
        "EnableSaving": false,
        "VR": [
            {
                "Quality": "base",
                "Bricks": [
                    "assembly:/_pro/Scenes/Bricks/vr_setup.brick",
                    "assembly:/_pro/Scenes/missions/skunk/vr_overrides_skunk.brick",
                    "assembly:/_pro/scenes/missions/skunk/vr_overrides_low_performance.brick"
                ]
            },
            {
                "Quality": "better",
                "Bricks": [
                    "assembly:/_pro/Scenes/Bricks/vr_setup.brick",
                    "assembly:/_pro/Scenes/missions/skunk/vr_overrides_skunk.brick"
                ]
            }
        ]
>>>>>>> ddc01064
    },
    "Metadata": {
        "Id": "45b1b927-5bf0-4dae-bc73-8ee1730652cc",
<<<<<<< HEAD
        "IsPublished": true,
=======
        "Type": "escalation",
        "Entitlements": ["LOCATION_NORTHAMERICA"],
>>>>>>> ddc01064
        "TileImage": "images/contracts/escalation/contractescalation_thornbush.jpg",
        "Title": "UI_PEACOCK_THORNBUSH3",
        "Description": "UI_PEACOCK_ESCALATION_WHITTLETON_DESC",
        "CodeName_Hint": "[PEACOCK] Thornbush - Level 3",
        "Location": "LOCATION_NORTHAMERICA",
        "RequiredUnlockable": "ACCESS_HIT_SKUNK",
        "ScenePath": "assembly:/_pro/scenes/missions/skunk/scene_skunk.entity",
        "Type": "escalation",
        "Release": "3.1.0 Escalation",
        "InGroup": "218302a3-f682-46f9-9ffd-bb3e82487b7c",
        "GroupObjectiveDisplayOrder": [
<<<<<<< HEAD
            { "Id": "431fda16-1b98-49e2-9dbc-7977317e7dc8", "IsNew": true },
            { "Id": "905a76b2-07f6-4be9-b420-4b19124eaf9c", "IsNew": true },
            { "Id": "77daefbe-1b3c-40ab-b0eb-502dfe10231e" },
            { "Id": "bb3b562d-b08b-41e5-ac57-801dc80532b0" },
            { "Id": "5a49ee9f-97e7-4e3b-90e6-0baa6d01b094" }
        ],
        "Entitlements": ["H2_LEGACY_STANDARD"]
=======
            {
                "Id": "431fda16-1b98-49e2-9dbc-7977317e7dc8",
                "IsNew": true
            },
            {
                "Id": "905a76b2-07f6-4be9-b420-4b19124eaf9c",
                "IsNew": true
            },
            {
                "Id": "77daefbe-1b3c-40ab-b0eb-502dfe10231e"
            },
            {
                "Id": "5a49ee9f-97e7-4e3b-90e6-0baa6d01b094"
            },
            {
                "Id": "bb3b562d-b08b-41e5-ac57-801dc80532b0"
            }
        ]
>>>>>>> ddc01064
    },
    "Peacock": {
        "noAgencyPickupsActive": true
    }
}<|MERGE_RESOLUTION|>--- conflicted
+++ resolved
@@ -368,9 +368,6 @@
             }
         ],
         "GameChangers": [],
-<<<<<<< HEAD
-        "GameChangerReferences": []
-=======
         "EnableSaving": false,
         "VR": [
             {
@@ -389,16 +386,11 @@
                 ]
             }
         ]
->>>>>>> ddc01064
     },
     "Metadata": {
         "Id": "45b1b927-5bf0-4dae-bc73-8ee1730652cc",
-<<<<<<< HEAD
-        "IsPublished": true,
-=======
         "Type": "escalation",
         "Entitlements": ["LOCATION_NORTHAMERICA"],
->>>>>>> ddc01064
         "TileImage": "images/contracts/escalation/contractescalation_thornbush.jpg",
         "Title": "UI_PEACOCK_THORNBUSH3",
         "Description": "UI_PEACOCK_ESCALATION_WHITTLETON_DESC",
@@ -410,34 +402,12 @@
         "Release": "3.1.0 Escalation",
         "InGroup": "218302a3-f682-46f9-9ffd-bb3e82487b7c",
         "GroupObjectiveDisplayOrder": [
-<<<<<<< HEAD
             { "Id": "431fda16-1b98-49e2-9dbc-7977317e7dc8", "IsNew": true },
             { "Id": "905a76b2-07f6-4be9-b420-4b19124eaf9c", "IsNew": true },
             { "Id": "77daefbe-1b3c-40ab-b0eb-502dfe10231e" },
             { "Id": "bb3b562d-b08b-41e5-ac57-801dc80532b0" },
             { "Id": "5a49ee9f-97e7-4e3b-90e6-0baa6d01b094" }
-        ],
-        "Entitlements": ["H2_LEGACY_STANDARD"]
-=======
-            {
-                "Id": "431fda16-1b98-49e2-9dbc-7977317e7dc8",
-                "IsNew": true
-            },
-            {
-                "Id": "905a76b2-07f6-4be9-b420-4b19124eaf9c",
-                "IsNew": true
-            },
-            {
-                "Id": "77daefbe-1b3c-40ab-b0eb-502dfe10231e"
-            },
-            {
-                "Id": "5a49ee9f-97e7-4e3b-90e6-0baa6d01b094"
-            },
-            {
-                "Id": "bb3b562d-b08b-41e5-ac57-801dc80532b0"
-            }
         ]
->>>>>>> ddc01064
     },
     "Peacock": {
         "noAgencyPickupsActive": true
