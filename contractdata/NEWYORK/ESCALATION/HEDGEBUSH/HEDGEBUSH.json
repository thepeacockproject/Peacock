{
    "Data": {
<<<<<<< HEAD
        "EnableSaving": false,
        "Objectives": [],
        "Bricks": [],
=======
>>>>>>> ddc01064
        "VR": [
            {
                "Quality": "base",
                "Bricks": [
                    "assembly:/_pro/Scenes/Bricks/vr_setup.brick",
                    "assembly:/_pro/scenes/missions/Greedy/mission_raccoon/vr_overrides_raccoon.brick",
<<<<<<< HEAD
                    "assembly:/_pro/scenes/missions/greedy/mission_raccoon/vr_overrides_ps4perf.brick"
=======
                    "assembly:/_pro/scenes/missions/greedy/mission_raccoon/vr_overrides_low_performance.brick"
>>>>>>> ddc01064
                ]
            },
            {
                "Quality": "better",
                "Bricks": [
                    "assembly:/_pro/Scenes/Bricks/vr_setup.brick",
                    "assembly:/_pro/scenes/missions/Greedy/mission_raccoon/vr_overrides_raccoon.brick"
                ]
            }
<<<<<<< HEAD
        ],
        "GameChangers": [],
        "GameChangerReferences": []
=======
        ]
>>>>>>> ddc01064
    },
    "Metadata": {
        "Id": "9a461f89-86c5-44e4-998e-f2f66b496aa7",
        "IsPublished": true,
        "TileImage": "images/contracts/escalation/contractescalation_hedgebush.jpg",
        "Title": "UI_PEACOCK_HEDGEBUSH",
        "Description": "UI_PEACOCK_ESCALATION_NEWYORK_DESC",
        "CodeName_Hint": "[PEACOCK] Hedgebush - Group",
        "Location": "LOCATION_GREEDY_RACCOON",
        "RequiredUnlockable": "ACCESS_HIT_S2_CONCLUSION",
        "ScenePath": "assembly:/_pro/scenes/missions/Greedy/mission_raccoon/scene_raccoon_basic.entity",
        "Type": "escalation",
        "Release": "3.1.0 Escalation",
        "GroupDefinition": {
            "Type": "escalation",
            "Order": [
                "5e380d27-930d-4bc7-9ad9-411486a7147c",
                "d93d8114-3284-4306-80c5-117fa03de533",
                "6968e2a0-b7cf-4cb8-8da5-4871d8c564a5"
            ]
        },
        "Entitlements": ["H2_LEGACY_EXPANSION"],
        "Season": 0,
        "OriginalSeason": 2
    }
}<|MERGE_RESOLUTION|>--- conflicted
+++ resolved
@@ -1,22 +1,12 @@
 {
     "Data": {
-<<<<<<< HEAD
-        "EnableSaving": false,
-        "Objectives": [],
-        "Bricks": [],
-=======
->>>>>>> ddc01064
         "VR": [
             {
                 "Quality": "base",
                 "Bricks": [
                     "assembly:/_pro/Scenes/Bricks/vr_setup.brick",
                     "assembly:/_pro/scenes/missions/Greedy/mission_raccoon/vr_overrides_raccoon.brick",
-<<<<<<< HEAD
-                    "assembly:/_pro/scenes/missions/greedy/mission_raccoon/vr_overrides_ps4perf.brick"
-=======
                     "assembly:/_pro/scenes/missions/greedy/mission_raccoon/vr_overrides_low_performance.brick"
->>>>>>> ddc01064
                 ]
             },
             {
@@ -26,13 +16,7 @@
                     "assembly:/_pro/scenes/missions/Greedy/mission_raccoon/vr_overrides_raccoon.brick"
                 ]
             }
-<<<<<<< HEAD
-        ],
-        "GameChangers": [],
-        "GameChangerReferences": []
-=======
         ]
->>>>>>> ddc01064
     },
     "Metadata": {
         "Id": "9a461f89-86c5-44e4-998e-f2f66b496aa7",
