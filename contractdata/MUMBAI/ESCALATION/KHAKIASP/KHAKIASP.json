--- conflicted
+++ resolved
@@ -1,22 +1,12 @@
 {
     "Data": {
-<<<<<<< HEAD
-        "EnableSaving": false,
-        "Objectives": [],
-        "Bricks": [],
-=======
->>>>>>> ddc01064
         "VR": [
             {
                 "Quality": "base",
                 "Bricks": [
                     "assembly:/_pro/Scenes/Bricks/vr_setup.brick",
                     "assembly:/_pro/scenes/missions/mumbai/vr_overrides_mongoose.brick",
-<<<<<<< HEAD
-                    "assembly:/_pro/scenes/missions/mumbai/vr_overrides_ps4perf.brick"
-=======
                     "assembly:/_pro/scenes/missions/mumbai/vr_overrides_low_performance.brick"
->>>>>>> ddc01064
                 ]
             },
             {
@@ -26,13 +16,7 @@
                     "assembly:/_pro/scenes/missions/mumbai/vr_overrides_mongoose.brick"
                 ]
             }
-<<<<<<< HEAD
-        ],
-        "GameChangers": [],
-        "GameChangerReferences": []
-=======
         ]
->>>>>>> ddc01064
     },
     "Metadata": {
         "Id": "667f48a3-7f6b-486e-8f6b-2f782a5c4857",
@@ -47,13 +31,10 @@
         "RequiredUnlockable": "ACCESS_HIT_MONGOOSE",
         "ScenePath": "assembly:/_PRO/Scenes/Missions/Mumbai/scene_mongoose.entity",
         "Type": "escalation",
-<<<<<<< HEAD
-=======
         "Id": "667f48a3-7f6b-486e-8f6b-2f782a5c4857",
         "TileImage": "images/contracts/escalation/contractescalation_khakiasp_documentation.jpg",
         "CreationTimestamp": "2021-06-01T14:13:31.3409682Z",
         "Entitlements": ["LOCATION_MUMBAI"],
->>>>>>> ddc01064
         "GroupDefinition": {
             "Type": "escalation",
             "Order": [
@@ -62,7 +43,6 @@
                 "7153609a-d24a-4f44-905d-d33d0b0b9a73"
             ]
         },
-        "Entitlements": ["H2_LEGACY_STANDARD"],
         "Season": 0,
         "OriginalSeason": 2
     }
