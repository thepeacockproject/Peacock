{
    "Data": {
        "EnableSaving": false,
        "Objectives": [
            {
                "BriefingName": "$loc UI_PEACOCK_KHAKIASP_DOCUMENTATION_OBJ_PICTURE_NAME",
                "BriefingText": "$loc UI_PEACOCK_KHAKIASP_DOCUMENTATION_OBJ_PICTURE_DESC",
                "Category": "primary",
                "Definition": {
                    "Context": {
                        "Targets": [
                            "5066bc16-68f7-4f84-831e-bfb982d670de",
                            "5e042967-19a9-45af-acfb-4ce879eb0483",
                            "7366b55d-bfdd-40b7-a333-9e9468f846aa",
                            "bf102062-f894-484f-9beb-8872a7295fb3"
                        ]
                    },
                    "States": {
                        "Start": {
                            "ItemPickedUp": {
                                "Condition": {
                                    "$inarray": {
                                        "in": "$.Targets",
                                        "?": {
                                            "$eq": [
                                                "$.#",
                                                "$Value.RepositoryId"
                                            ]
                                        }
                                    }
                                },
                                "Transition": "Success"
                            }
                        }
                    }
                },
                "HUDTemplate": {
                    "display": "$loc UI_PEACOCK_KHAKIASP_DOCUMENTATION_OBJ_PICTURE_NAME"
                },
                "Id": "5a842427-f14c-457e-8c19-f281afc721db",
                "Image": "images/contracts/escalation/contractescalation_khakiasp_docunmentation_letter.jpg",
                "IsHidden": false,
                "ObjectiveType": "custom",
                "Type": "statemachine"
            },
            {
                "Type": "statemachine",
                "Id": "634a5886-8979-470c-b6d7-0aac1da231c3",
                "BriefingName": "$loc UI_PEACOCK_KHAKIASP_DOCUMENTATION_OBJ_MANIFESTO_NAME",
                "BriefingText": "$loc UI_PEACOCK_KHAKIASP_DOCUMENTATION_OBJ_MANIFESTO_DESC",
                "Image": "images/contracts/escalation/contractescalation_khakiasp_docunmentation_manifesto.jpg",
                "HUDTemplate": {
                    "display": "$loc UI_PEACOCK_KHAKIASP_DOCUMENTATION_OBJ_MANIFESTO_NAME"
                },
                "Category": "primary",
                "ObjectiveType": "custom",
                "ForceShowOnLoadingScreen": true,
                "Definition": {
                    "Context": {
                        "Targets": [
                            "e8e5a310-30c3-4351-bc62-586899d106e0",
                            "eed632e8-95c4-4506-bf25-ba2b248c67b4",
                            "34928844-2618-4782-98f5-53222f63e1ef",
                            "170a4b53-04bc-4ede-a1aa-4bfdefd955a9",
                            "544d4e8b-644f-43d4-9ad4-978407613018"
                        ]
                    },
                    "States": {
                        "Start": {
                            "ItemPickedUp": [
                                {
                                    "Condition": {
                                        "$inarray": {
                                            "in": "$.Targets",
                                            "?": {
                                                "$eq": [
                                                    "$.#",
                                                    "$Value.RepositoryId"
                                                ]
                                            }
                                        }
                                    },
                                    "Transition": "Success"
                                }
                            ]
                        }
                    }
                }
            },
            {
                "Type": "statemachine",
                "Id": "9e51ac13-88e1-45cd-9244-006d44ff715d",
                "BriefingText": {
                    "$loc": {
                        "key": "UI_CONTRACT_GENERAL_OBJ_KILL",
                        "data": "$($repository a7d50e82-514e-48b6-a8a9-ffa80b86c141).Name"
                    }
                },
                "HUDTemplate": {
                    "display": "$loc UI_PEACOCK_KHAKIASP_DOCUMENTATION_OBJ2"
                },
                "Category": "primary",
                "Definition": {
                    "Scope": "Hit",
                    "Context": {
                        "Targets": ["a7d50e82-514e-48b6-a8a9-ffa80b86c141"]
                    },
                    "States": {
                        "Start": {
                            "Kill": [
                                {
                                    "Condition": {
                                        "$eq": [
                                            "$Value.RepositoryId",
                                            "a7d50e82-514e-48b6-a8a9-ffa80b86c141"
                                        ]
                                    },
                                    "Transition": "Success"
                                }
                            ]
                        }
                    }
                }
            },
            {
                "Type": "statemachine",
                "Id": "38402d75-5dba-4f9a-b22d-96876514e37d",
                "BriefingText": {
                    "$loc": {
                        "key": "UI_CONTRACT_GENERAL_OBJ_KILL",
                        "data": "$($repository 49246f55-ee3c-402d-acae-10936d4ec9cc).Name"
                    }
                },
                "HUDTemplate": {
                    "display": "$loc UI_PEACOCK_KHAKIASP_DOCUMENTATION_OBJ1"
                },
                "Category": "primary",
                "Definition": {
                    "Scope": "Hit",
                    "Context": {
                        "Targets": ["49246f55-ee3c-402d-acae-10936d4ec9cc"]
                    },
                    "States": {
                        "Start": {
                            "Kill": [
                                {
                                    "Condition": {
                                        "$eq": [
                                            "$Value.RepositoryId",
                                            "49246f55-ee3c-402d-acae-10936d4ec9cc"
                                        ]
                                    },
                                    "Transition": "Success"
                                }
                            ]
                        }
                    }
                }
            },
            {
                "Type": "statemachine",
                "Id": "1052a8bf-55b9-4e06-aa2b-1bd0c69b6386",
                "BriefingText": {
                    "$loc": {
                        "key": "UI_CONTRACT_GENERAL_OBJ_KILL",
                        "data": "$($repository 5ce075c6-c78a-4a5f-ae5d-9a516404ac46).Name"
                    }
                },
                "HUDTemplate": {
                    "display": "$loc UI_PEACOCK_KHAKIASP_DOCUMENTATION_OBJ3"
                },
                "Category": "primary",
                "Definition": {
                    "Scope": "Hit",
                    "Context": {
                        "Targets": ["5ce075c6-c78a-4a5f-ae5d-9a516404ac46"]
                    },
                    "States": {
                        "Start": {
                            "Kill": [
                                {
                                    "Condition": {
                                        "$eq": [
                                            "$Value.RepositoryId",
                                            "5ce075c6-c78a-4a5f-ae5d-9a516404ac46"
                                        ]
                                    },
                                    "Transition": "Success"
                                }
                            ]
                        }
                    }
                }
            }
        ],
        "Bricks": [],
        "VR": [
            {
                "Quality": "base",
                "Bricks": [
                    "assembly:/_pro/Scenes/Bricks/vr_setup.brick",
                    "assembly:/_pro/scenes/missions/mumbai/vr_overrides_mongoose.brick",
                    "assembly:/_pro/scenes/missions/mumbai/vr_overrides_ps4perf.brick"
                ]
            },
            {
                "Quality": "better",
                "Bricks": [
                    "assembly:/_pro/Scenes/Bricks/vr_setup.brick",
                    "assembly:/_pro/scenes/missions/mumbai/vr_overrides_mongoose.brick"
                ]
            }
        ],
        "GameChangers": [],
<<<<<<< HEAD
        "GameChangerReferences": []
=======
        "Bricks": [],
        "VR": [
            {
                "Quality": "base",
                "Bricks": [
                    "assembly:/_pro/Scenes/Bricks/vr_setup.brick",
                    "assembly:/_pro/scenes/missions/mumbai/vr_overrides_mongoose.brick",
                    "assembly:/_pro/scenes/missions/mumbai/vr_overrides_low_performance.brick"
                ]
            },
            {
                "Quality": "better",
                "Bricks": [
                    "assembly:/_pro/Scenes/Bricks/vr_setup.brick",
                    "assembly:/_pro/scenes/missions/mumbai/vr_overrides_mongoose.brick"
                ]
            }
        ]
>>>>>>> ddc01064
    },
    "Metadata": {
        "Id": "b4934ad7-ef15-44cd-9ba1-7752755788b4",
        "IsPublished": true,
        "CreationTimestamp": "2021-06-01T14:21:34.2848229Z",
        "CreatorUserId": "4aaa03b1-2f36-497b-91f2-69af779a2d99",
        "TileImage": "images/contracts/escalation/contractescalation_khakiasp_documentation.jpg",
        "Title": "UI_PEACOCK_KHAKIASP_DOCUMENTATION2",
        "Description": "",
        "CodeName_Hint": "[PEACOCK] Khakiasp - Level 2",
        "Location": "LOCATION_MUMBAI",
        "RequiredUnlockable": "ACCESS_HIT_MONGOOSE",
        "ScenePath": "assembly:/_PRO/Scenes/Missions/Mumbai/scene_mongoose.entity",
        "Type": "escalation",
        "InGroup": "667f48a3-7f6b-486e-8f6b-2f782a5c4857",
        "GroupObjectiveDisplayOrder": [
<<<<<<< HEAD
            { "Id": "1052a8bf-55b9-4e06-aa2b-1bd0c69b6386", "IsNew": true },
            { "Id": "5a842427-f14c-457e-8c19-f281afc721db", "IsNew": true },
            { "Id": "9e51ac13-88e1-45cd-9244-006d44ff715d" },
            { "Id": "38402d75-5dba-4f9a-b22d-96876514e37d" },
            { "Id": "634a5886-8979-470c-b6d7-0aac1da231c3" }
        ],
        "PublicId": "113099701530",
        "Entitlements": ["H2_LEGACY_STANDARD"]
=======
            {
                "Id": "1052a8bf-55b9-4e06-aa2b-1bd0c69b6386",
                "IsNew": true
            },
            {
                "Id": "9e51ac13-88e1-45cd-9244-006d44ff715d"
            },
            {
                "Id": "38402d75-5dba-4f9a-b22d-96876514e37d"
            },
            {
                "Id": "5a842427-f14c-457e-8c19-f281afc721db",
                "IsNew": true
            },
            {
                "Id": "634a5886-8979-470c-b6d7-0aac1da231c3"
            }
        ],
        "CreationTimestamp": "2021-06-01T14:21:34.2848229Z",
        "Entitlements": ["LOCATION_MUMBAI"]
>>>>>>> ddc01064
    },
    "UserData": {}
}<|MERGE_RESOLUTION|>--- conflicted
+++ resolved
@@ -212,9 +212,6 @@
             }
         ],
         "GameChangers": [],
-<<<<<<< HEAD
-        "GameChangerReferences": []
-=======
         "Bricks": [],
         "VR": [
             {
@@ -233,7 +230,6 @@
                 ]
             }
         ]
->>>>>>> ddc01064
     },
     "Metadata": {
         "Id": "b4934ad7-ef15-44cd-9ba1-7752755788b4",
@@ -250,37 +246,14 @@
         "Type": "escalation",
         "InGroup": "667f48a3-7f6b-486e-8f6b-2f782a5c4857",
         "GroupObjectiveDisplayOrder": [
-<<<<<<< HEAD
             { "Id": "1052a8bf-55b9-4e06-aa2b-1bd0c69b6386", "IsNew": true },
             { "Id": "5a842427-f14c-457e-8c19-f281afc721db", "IsNew": true },
             { "Id": "9e51ac13-88e1-45cd-9244-006d44ff715d" },
             { "Id": "38402d75-5dba-4f9a-b22d-96876514e37d" },
             { "Id": "634a5886-8979-470c-b6d7-0aac1da231c3" }
         ],
-        "PublicId": "113099701530",
-        "Entitlements": ["H2_LEGACY_STANDARD"]
-=======
-            {
-                "Id": "1052a8bf-55b9-4e06-aa2b-1bd0c69b6386",
-                "IsNew": true
-            },
-            {
-                "Id": "9e51ac13-88e1-45cd-9244-006d44ff715d"
-            },
-            {
-                "Id": "38402d75-5dba-4f9a-b22d-96876514e37d"
-            },
-            {
-                "Id": "5a842427-f14c-457e-8c19-f281afc721db",
-                "IsNew": true
-            },
-            {
-                "Id": "634a5886-8979-470c-b6d7-0aac1da231c3"
-            }
-        ],
         "CreationTimestamp": "2021-06-01T14:21:34.2848229Z",
         "Entitlements": ["LOCATION_MUMBAI"]
->>>>>>> ddc01064
     },
     "UserData": {}
 }