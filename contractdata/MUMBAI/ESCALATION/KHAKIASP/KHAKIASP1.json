--- conflicted
+++ resolved
@@ -136,9 +136,6 @@
             }
         ],
         "GameChangers": [],
-<<<<<<< HEAD
-        "GameChangerReferences": []
-=======
         "Bricks": [],
         "VR": [
             {
@@ -157,7 +154,6 @@
                 ]
             }
         ]
->>>>>>> ddc01064
     },
     "Metadata": {
         "Id": "0677d534-b3eb-46f9-af67-23ff27b8475f",
@@ -184,13 +180,8 @@
                 "Id": "76652fa3-50b5-4786-a022-dfef14d7a590"
             }
         ],
-<<<<<<< HEAD
-        "Entitlements": ["H2_LEGACY_STANDARD"],
-        "PublicId": "113067379830"
-=======
         "CreationTimestamp": "2021-06-01T14:13:31.3409682Z",
         "Entitlements": ["LOCATION_MUMBAI"]
->>>>>>> ddc01064
     },
     "UserData": {}
 }