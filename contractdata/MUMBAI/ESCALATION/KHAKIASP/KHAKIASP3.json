{
    "Data": {
        "EnableSaving": false,
        "Objectives": [
            {
                "BriefingName": "$loc UI_PEACOCK_KHAKIASP_DOCUMENTATION_OBJ_PICTURE_NAME",
                "BriefingText": "$loc UI_PEACOCK_KHAKIASP_DOCUMENTATION_OBJ_PICTURE_DESC",
                "Category": "primary",
                "Definition": {
                    "Context": {
                        "Targets": [
                            "5066bc16-68f7-4f84-831e-bfb982d670de",
                            "5e042967-19a9-45af-acfb-4ce879eb0483",
                            "7366b55d-bfdd-40b7-a333-9e9468f846aa",
                            "bf102062-f894-484f-9beb-8872a7295fb3"
                        ]
                    },
                    "States": {
                        "Start": {
                            "ItemPickedUp": {
                                "Condition": {
                                    "$inarray": {
                                        "in": "$.Targets",
                                        "?": {
                                            "$eq": [
                                                "$.#",
                                                "$Value.RepositoryId"
                                            ]
                                        }
                                    }
                                },
                                "Transition": "Success"
                            }
                        }
                    }
                },
                "HUDTemplate": {
                    "display": "$loc UI_PEACOCK_KHAKIASP_DOCUMENTATION_OBJ_PICTURE_NAME"
                },
                "Id": "5a842427-f14c-457e-8c19-f281afc721db",
                "Image": "images/contracts/escalation/contractescalation_khakiasp_docunmentation_letter.jpg",
                "IsHidden": false,
                "ObjectiveType": "custom",
                "Type": "statemachine"
            },
            {
                "Type": "statemachine",
                "Id": "634a5886-8979-470c-b6d7-0aac1da231c3",
                "BriefingName": "$loc UI_PEACOCK_KHAKIASP_DOCUMENTATION_OBJ_MANIFESTO_NAME",
                "BriefingText": "$loc UI_PEACOCK_KHAKIASP_DOCUMENTATION_OBJ_MANIFESTO_DESC",
                "Image": "images/contracts/escalation/contractescalation_khakiasp_docunmentation_manifesto.jpg",
                "HUDTemplate": {
                    "display": "$loc UI_PEACOCK_KHAKIASP_DOCUMENTATION_OBJ_MANIFESTO_NAME"
                },
                "Category": "primary",
                "ObjectiveType": "custom",
                "ForceShowOnLoadingScreen": true,
                "Definition": {
                    "Context": {
                        "Targets": [
                            "e8e5a310-30c3-4351-bc62-586899d106e0",
                            "eed632e8-95c4-4506-bf25-ba2b248c67b4",
                            "34928844-2618-4782-98f5-53222f63e1ef",
                            "170a4b53-04bc-4ede-a1aa-4bfdefd955a9",
                            "544d4e8b-644f-43d4-9ad4-978407613018"
                        ]
                    },
                    "States": {
                        "Start": {
                            "ItemPickedUp": [
                                {
                                    "Condition": {
                                        "$inarray": {
                                            "in": "$.Targets",
                                            "?": {
                                                "$eq": [
                                                    "$.#",
                                                    "$Value.RepositoryId"
                                                ]
                                            }
                                        }
                                    },
                                    "Transition": "Success"
                                }
                            ]
                        }
                    }
                }
            },
            {
                "Type": "statemachine",
                "Id": "edf869f1-91bb-4d83-91f7-362e80d10f92",
                "BriefingText": {
                    "$loc": {
                        "key": "UI_CONTRACT_GENERAL_OBJ_KILL",
                        "data": "$($repository 49246f55-ee3c-402d-acae-10936d4ec9cc).Name"
                    }
                },
                "HUDTemplate": {
                    "display": "$loc UI_PEACOCK_KHAKIASP_DOCUMENTATION_OBJ1_EXTRA"
                },
                "Category": "primary",
                "Definition": {
                    "Scope": "Hit",
                    "Context": {
                        "Targets": ["49246f55-ee3c-402d-acae-10936d4ec9cc"]
                    },
                    "States": {
                        "Start": {
                            "Kill": [
                                {
                                    "Condition": {
                                        "$and": [
                                            {
                                                "$eq": [
                                                    "$Value.RepositoryId",
                                                    "49246f55-ee3c-402d-acae-10936d4ec9cc"
                                                ]
                                            },
                                            {
                                                "$eq": [
                                                    "$Value.KillItemRepositoryId",
                                                    "b153112f-9cd1-4a49-a9c6-ba1a34f443ab"
                                                ]
                                            }
                                        ]
                                    },
                                    "Transition": "Success"
                                },
                                {
                                    "Condition": {
                                        "$eq": [
                                            "$Value.RepositoryId",
                                            "49246f55-ee3c-402d-acae-10936d4ec9cc"
                                        ]
                                    },
                                    "Transition": "Failure"
                                }
                            ]
                        }
                    }
                },
                "TargetConditions": [
                    {
                        "Type": "weapon",
                        "RepositoryId": "b153112f-9cd1-4a49-a9c6-ba1a34f443ab",
                        "HardCondition": true
                    }
                ]
            },
            {
                "Type": "statemachine",
                "Id": "b523eedc-9179-42d1-b950-32b7917ec4c4",
                "BriefingText": {
                    "$loc": {
                        "key": "UI_CONTRACT_GENERAL_OBJ_KILL",
                        "data": "$($repository a7d50e82-514e-48b6-a8a9-ffa80b86c141).Name"
                    }
                },
                "HUDTemplate": {
                    "display": "$loc UI_PEACOCK_KHAKIASP_DOCUMENTATION_OBJ2_EXTRA"
                },
                "Category": "primary",
                "Definition": {
                    "Scope": "Hit",
                    "Context": {
                        "Targets": ["a7d50e82-514e-48b6-a8a9-ffa80b86c141"]
                    },
                    "States": {
                        "Start": {
                            "Kill": [
                                {
                                    "Condition": {
                                        "$and": [
                                            {
                                                "$eq": [
                                                    "$Value.RepositoryId",
                                                    "a7d50e82-514e-48b6-a8a9-ffa80b86c141"
                                                ]
                                            },
                                            {
                                                "$eq": [
                                                    "$Value.KillItemRepositoryId",
                                                    "b153112f-9cd1-4a49-a9c6-ba1a34f443ab"
                                                ]
                                            }
                                        ]
                                    },
                                    "Transition": "Success"
                                },
                                {
                                    "Condition": {
                                        "$eq": [
                                            "$Value.RepositoryId",
                                            "a7d50e82-514e-48b6-a8a9-ffa80b86c141"
                                        ]
                                    },
                                    "Transition": "Failure"
                                }
                            ]
                        }
                    }
                },
                "TargetConditions": [
                    {
                        "Type": "weapon",
                        "RepositoryId": "b153112f-9cd1-4a49-a9c6-ba1a34f443ab",
                        "HardCondition": true
                    }
                ]
            },
            {
                "Type": "statemachine",
                "Id": "6d71b002-36a6-4a0f-96e4-bcab723b2699",
                "BriefingText": {
                    "$loc": {
                        "key": "UI_CONTRACT_GENERAL_OBJ_KILL",
                        "data": "$($repository 5ce075c6-c78a-4a5f-ae5d-9a516404ac46).Name"
                    }
                },
                "HUDTemplate": {
                    "display": "$loc UI_PEACOCK_KHAKIASP_DOCUMENTATION_OBJ3_EXTRA"
                },
                "Category": "primary",
                "Definition": {
                    "Scope": "Hit",
                    "Context": {
                        "Targets": ["5ce075c6-c78a-4a5f-ae5d-9a516404ac46"]
                    },
                    "States": {
                        "Start": {
                            "Kill": [
                                {
                                    "Condition": {
                                        "$and": [
                                            {
                                                "$eq": [
                                                    "$Value.RepositoryId",
                                                    "5ce075c6-c78a-4a5f-ae5d-9a516404ac46"
                                                ]
                                            },
                                            {
                                                "$eq": [
                                                    "$Value.KillItemRepositoryId",
                                                    "b153112f-9cd1-4a49-a9c6-ba1a34f443ab"
                                                ]
                                            }
                                        ]
                                    },
                                    "Transition": "Success"
                                },
                                {
                                    "Condition": {
                                        "$eq": [
                                            "$Value.RepositoryId",
                                            "5ce075c6-c78a-4a5f-ae5d-9a516404ac46"
                                        ]
                                    },
                                    "Transition": "Failure"
                                }
                            ]
                        }
                    }
                },
                "TargetConditions": [
                    {
                        "Type": "weapon",
                        "RepositoryId": "b153112f-9cd1-4a49-a9c6-ba1a34f443ab",
                        "HardCondition": true
                    }
                ]
            },
            {
                "Type": "statemachine",
                "Id": "1a596216-381e-4592-9798-26f156973942",
                "ObjectiveType": "custom",
                "Category": "secondary",
                "BriefingName": "$loc UI_CONTRACT_UGC_TIME_LIMIT_NAME",
                "BriefingText": {
                    "$loc": {
                        "key": "UI_CONTRACT_UGC_TIME_LIMIT_SECONDARY_DESC",
                        "data": "$formatstring 05:00"
                    }
                },
                "LongBriefingText": {
                    "$loc": {
                        "key": "UI_CONTRACT_UGC_TIME_LIMIT_SECONDARY_DESC",
                        "data": "$formatstring 05:00"
                    }
                },
                "HUDTemplate": {
                    "display": {
                        "$loc": {
                            "key": "UI_CONTRACT_UGC_TIME_LIMIT_SECONDARY_DESC",
                            "data": "$formatstring 05:00"
                        }
                    }
                },
                "Image": "images/contractconditions/condition_contrac_time_limit.jpg",
                "OnActive": {
                    "IfInProgress": {
                        "State": "Completed"
                    }
                },
                "CombinedDisplayInHud": true,
                "Definition": {
                    "Scope": "session",
                    "States": {
                        "Start": {
                            "IntroCutEnd": [
                                {
                                    "Transition": "TimerRunning"
                                }
                            ]
                        },
                        "TimerRunning": {
                            "exit_gate": [
                                {
                                    "Transition": "Success"
                                }
                            ],
                            "$timer": [
                                {
                                    "Condition": {
                                        "$after": 300.38995
                                    },
                                    "Transition": "Failure"
                                }
                            ]
                        }
                    }
                }
            }
        ],
        "Bricks": [],
        "VR": [
            {
                "Quality": "base",
                "Bricks": [
                    "assembly:/_pro/Scenes/Bricks/vr_setup.brick",
                    "assembly:/_pro/scenes/missions/mumbai/vr_overrides_mongoose.brick",
                    "assembly:/_pro/scenes/missions/mumbai/vr_overrides_ps4perf.brick"
                ]
            },
            {
                "Quality": "better",
                "Bricks": [
                    "assembly:/_pro/Scenes/Bricks/vr_setup.brick",
                    "assembly:/_pro/scenes/missions/mumbai/vr_overrides_mongoose.brick"
                ]
            }
        ],
        "GameChangers": [],
<<<<<<< HEAD
        "GameChangerReferences": []
=======
        "Bricks": [],
        "VR": [
            {
                "Quality": "base",
                "Bricks": [
                    "assembly:/_pro/Scenes/Bricks/vr_setup.brick",
                    "assembly:/_pro/scenes/missions/mumbai/vr_overrides_mongoose.brick",
                    "assembly:/_pro/scenes/missions/mumbai/vr_overrides_low_performance.brick"
                ]
            },
            {
                "Quality": "better",
                "Bricks": [
                    "assembly:/_pro/Scenes/Bricks/vr_setup.brick",
                    "assembly:/_pro/scenes/missions/mumbai/vr_overrides_mongoose.brick"
                ]
            }
        ]
>>>>>>> ddc01064
    },
    "Metadata": {
        "Id": "7153609a-d24a-4f44-905d-d33d0b0b9a73",
        "IsPublished": true,
        "CreationTimestamp": "2021-06-01T14:31:51.2376853Z",
        "CreatorUserId": "4aaa03b1-2f36-497b-91f2-69af779a2d99",
        "TileImage": "images/contracts/escalation/contractescalation_khakiasp_documentation.jpg",
        "Title": "UI_PEACOCK_KHAKIASP_DOCUMENTATION3",
        "Description": "",
        "CodeName_Hint": "[PEACOCK] Khakiasp - Level 3",
        "Location": "LOCATION_MUMBAI",
        "RequiredUnlockable": "ACCESS_HIT_MONGOOSE",
        "ScenePath": "assembly:/_PRO/Scenes/Missions/Mumbai/scene_mongoose.entity",
        "Type": "escalation",
        "InGroup": "667f48a3-7f6b-486e-8f6b-2f782a5c4857",
        "GroupObjectiveDisplayOrder": [
            {
                "Id": "6d71b002-36a6-4a0f-96e4-bcab723b2699",
                "IsNew": true
            },
            {
                "Id": "b523eedc-9179-42d1-b950-32b7917ec4c4",
                "IsNew": true
            },
            {
                "Id": "edf869f1-91bb-4d83-91f7-362e80d10f92",
                "IsNew": true
            },
            {
                "Id": "1a596216-381e-4592-9798-26f156973942",
                "IsNew": true
            },
            {
                "Id": "5a842427-f14c-457e-8c19-f281afc721db"
            },
            {
                "Id": "634a5886-8979-470c-b6d7-0aac1da231c3"
            }
        ],
<<<<<<< HEAD
        "PublicId": "113029124430",
        "Entitlements": ["H2_LEGACY_STANDARD"]
=======
        "CreationTimestamp": "2021-06-01T14:31:51.2376853Z",
        "Entitlements": ["LOCATION_MUMBAI"]
>>>>>>> ddc01064
    },
    "UserData": {}
}<|MERGE_RESOLUTION|>--- conflicted
+++ resolved
@@ -351,9 +351,6 @@
             }
         ],
         "GameChangers": [],
-<<<<<<< HEAD
-        "GameChangerReferences": []
-=======
         "Bricks": [],
         "VR": [
             {
@@ -372,7 +369,6 @@
                 ]
             }
         ]
->>>>>>> ddc01064
     },
     "Metadata": {
         "Id": "7153609a-d24a-4f44-905d-d33d0b0b9a73",
@@ -389,36 +385,15 @@
         "Type": "escalation",
         "InGroup": "667f48a3-7f6b-486e-8f6b-2f782a5c4857",
         "GroupObjectiveDisplayOrder": [
-            {
-                "Id": "6d71b002-36a6-4a0f-96e4-bcab723b2699",
-                "IsNew": true
-            },
-            {
-                "Id": "b523eedc-9179-42d1-b950-32b7917ec4c4",
-                "IsNew": true
-            },
-            {
-                "Id": "edf869f1-91bb-4d83-91f7-362e80d10f92",
-                "IsNew": true
-            },
-            {
-                "Id": "1a596216-381e-4592-9798-26f156973942",
-                "IsNew": true
-            },
-            {
-                "Id": "5a842427-f14c-457e-8c19-f281afc721db"
-            },
-            {
-                "Id": "634a5886-8979-470c-b6d7-0aac1da231c3"
-            }
+            { "Id": "6d71b002-36a6-4a0f-96e4-bcab723b2699", "IsNew": true },
+            { "Id": "b523eedc-9179-42d1-b950-32b7917ec4c4", "IsNew": true },
+            { "Id": "edf869f1-91bb-4d83-91f7-362e80d10f92", "IsNew": true },
+            { "Id": "1a596216-381e-4592-9798-26f156973942", "IsNew": true },
+            { "Id": "5a842427-f14c-457e-8c19-f281afc721db" },
+            { "Id": "634a5886-8979-470c-b6d7-0aac1da231c3" }
         ],
-<<<<<<< HEAD
-        "PublicId": "113029124430",
-        "Entitlements": ["H2_LEGACY_STANDARD"]
-=======
         "CreationTimestamp": "2021-06-01T14:31:51.2376853Z",
         "Entitlements": ["LOCATION_MUMBAI"]
->>>>>>> ddc01064
     },
     "UserData": {}
 }